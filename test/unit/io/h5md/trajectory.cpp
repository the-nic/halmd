--- conflicted
+++ resolved
@@ -48,11 +48,7 @@
 boost::array<string, 3> const types = {{ "A", "B", "C" }};
 
 template <typename sample_type, typename writer_type>
-<<<<<<< HEAD
-void on_write_sample(vector<shared_ptr<sample_type> > const& sample, shared_ptr<writer_type> writer)
-=======
-void on_write_sample(boost::shared_ptr<sample_type> sample, boost::shared_ptr<writer_type> writer)
->>>>>>> c683f8db
+void on_write_sample(vector<boost::shared_ptr<sample_type> > const& sample, boost::shared_ptr<writer_type> writer)
 {
     typedef typename sample_type::position_array_type position_array_type;
     typedef typename sample_type::velocity_array_type velocity_array_type;
@@ -78,11 +74,7 @@
 }
 
 template <typename sample_type, typename reader_type>
-<<<<<<< HEAD
-void on_read_sample(vector<shared_ptr<sample_type> > const& sample, shared_ptr<reader_type> reader)
-=======
-void on_read_sample(boost::shared_ptr<sample_type> sample, boost::shared_ptr<reader_type> reader)
->>>>>>> c683f8db
+void on_read_sample(vector<boost::shared_ptr<sample_type> > const& sample, boost::shared_ptr<reader_type> reader)
 {
     typedef typename sample_type::position_array_type position_array_type;
     typedef typename sample_type::velocity_array_type velocity_array_type;
@@ -125,13 +117,9 @@
     BOOST_MESSAGE("Testing " << ntypes.size() << " particle types");
 
     // construct phase space sample and fill with positions and velocities
-<<<<<<< HEAD
-    vector<shared_ptr<double_sample_type> > double_sample;
-=======
-    boost::shared_ptr<double_sample_type> double_sample = make_shared<double_sample_type>(ntypes);
->>>>>>> c683f8db
-    for (unsigned int type = 0; type < ntypes.size(); ++type) {
-        double_sample.push_back(make_shared<double_sample_type>(ntypes[type]));
+    vector<boost::shared_ptr<double_sample_type> > double_sample;
+    for (unsigned int type = 0; type < ntypes.size(); ++type) {
+        double_sample.push_back(boost::make_shared<double_sample_type>(ntypes[type]));
         double_position_array_type& r_sample = double_sample[type]->position();
         double_velocity_array_type& v_sample = double_sample[type]->velocity();
         for (unsigned int i = 0; i < ntypes[type]; ++i) {
@@ -152,13 +140,9 @@
     }
 
     // copy sample to single precision
-<<<<<<< HEAD
-    vector<shared_ptr<float_sample_type> > float_sample;
-=======
-    boost::shared_ptr<float_sample_type> float_sample = make_shared<float_sample_type>(ntypes);
->>>>>>> c683f8db
-    for (unsigned int type = 0; type < ntypes.size(); ++type) {
-        float_sample.push_back(make_shared<float_sample_type>(ntypes[type]));
+    vector<boost::shared_ptr<float_sample_type> > float_sample;
+    for (unsigned int type = 0; type < ntypes.size(); ++type) {
+        float_sample.push_back(boost::make_shared<float_sample_type>(ntypes[type]));
         transform(
             double_sample[type]->position().begin()
           , double_sample[type]->position().end()
@@ -219,14 +203,10 @@
     // read phase space sample #1 from file in double precision
     // reading is done upon construction, so we use an unnamed, temporary reader object
     // allocate memory for reading back the phase space sample
-<<<<<<< HEAD
-    vector<shared_ptr<double_sample_type> > double_sample_;
-    for (unsigned int type = 0; type < ntypes.size(); ++type) {
-        double_sample_.push_back(make_shared<double_sample_type>(ntypes[type]));
-    }
-=======
-    boost::shared_ptr<double_sample_type> double_sample_ = make_shared<double_sample_type>(ntypes);
->>>>>>> c683f8db
+    vector<boost::shared_ptr<double_sample_type> > double_sample_;
+    for (unsigned int type = 0; type < ntypes.size(); ++type) {
+        double_sample_.push_back(boost::make_shared<double_sample_type>(ntypes[type]));
+    }
 
     boost::shared_ptr<readers::h5md::file> reader_file =
         boost::make_shared<readers::h5md::file>(filename);
@@ -255,14 +235,10 @@
     }
 
     // read phase space sample #0 from file in single precision
-<<<<<<< HEAD
-    vector<shared_ptr<float_sample_type> > float_sample_;
-    for (unsigned int type = 0; type < ntypes.size(); ++type) {
-        float_sample_.push_back(make_shared<float_sample_type>(ntypes[type]));
-    }
-=======
-    boost::shared_ptr<float_sample_type> float_sample_ = make_shared<float_sample_type>(ntypes);
->>>>>>> c683f8db
+    vector<boost::shared_ptr<float_sample_type> > float_sample_;
+    for (unsigned int type = 0; type < ntypes.size(); ++type) {
+        float_sample_.push_back(boost::make_shared<float_sample_type>(ntypes[type]));
+    }
 
     // reconstruct the reader to replace slots to double with float sample
     reader.reset();
