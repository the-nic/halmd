/*
 * Copyright © 2011  Felix Höfling
 *
 * This file is part of HALMD.
 *
 * HALMD is free software: you can redistribute it and/or modify
 * it under the terms of the GNU General Public License as published by
 * the Free Software Foundation, either version 3 of the License, or
 * (at your option) any later version.
 *
 * This program is distributed in the hope that it will be useful,
 * but WITHOUT ANY WARRANTY; without even the implied warranty of
 * MERCHANTABILITY or FITNESS FOR A PARTICULAR PURPOSE.  See the
 * GNU General Public License for more details.
 *
 * You should have received a copy of the GNU General Public License
 * along with this program.  If not, see <http://www.gnu.org/licenses/>.
 */

#define BOOST_TEST_MODULE phase_space
#include <boost/test/unit_test.hpp>

#include <algorithm> // std::max
#include <boost/assign.hpp>
#include <boost/foreach.hpp>
#include <boost/make_shared.hpp>
#include <limits>
#include <numeric> // std::accumulate

#include <halmd/mdsim/box.hpp>
#include <halmd/mdsim/clock.hpp>
#include <halmd/mdsim/host/particle_group.hpp>
#include <halmd/numeric/accumulator.hpp>
#include <halmd/observables/host/phase_space.hpp>
#include <halmd/observables/host/samples/phase_space.hpp>
#ifdef WITH_CUDA
# include <cuda_wrapper/cuda_wrapper.hpp>
# include <halmd/mdsim/gpu/particle_group.hpp>
# include <halmd/observables/gpu/phase_space.hpp>
# include <halmd/observables/gpu/samples/phase_space.hpp>
# include <halmd/utility/gpu/device.hpp>
#endif
#include <test/tools/ctest.hpp>

using namespace boost;
using namespace boost::assign; // list_of
using namespace halmd;
using namespace std;

/**
 * test acquisition of phase space samples
 */

/**
 * copy GPU sample to host sample, do nothing if input is host sample
 */
#ifdef WITH_CUDA
template <int dimension, typename float_type>
<<<<<<< HEAD
shared_ptr<observables::host::samples::phase_space<dimension, float_type> const>
copy_sample(shared_ptr<observables::gpu::samples::phase_space<dimension, float_type> const> sample)
=======
boost::shared_ptr<observables::host::samples::phase_space<dimension, float_type> >
copy_sample(boost::shared_ptr<observables::gpu::samples::phase_space<dimension, float_type> > sample)
>>>>>>> c683f8db
{
    typedef observables::host::samples::phase_space<dimension, float_type> host_sample_type;
    typedef observables::gpu::samples::phase_space<dimension, float_type> gpu_sample_type;
    typedef typename gpu_sample_type::position_array_type::value_type gpu_vector_type;
    typedef typename host_sample_type::position_array_type::value_type vector_type;

    // allocate memory
<<<<<<< HEAD
    shared_ptr<host_sample_type> result = make_shared<host_sample_type>(sample->position().size());
    cuda::host::vector<gpu_vector_type> h_buf(sample->position().size());
=======
    vector<unsigned int> ntypes;
    for (unsigned int i = 0; i < sample->r.size(); ++i) {
        ntypes.push_back(sample->r[i]->size());
    }
    boost::shared_ptr<host_sample_type> result = make_shared<host_sample_type>(ntypes);
    cuda::host::vector<gpu_vector_type> h_buf;
>>>>>>> c683f8db

    // copy from GPU to host via page-locked memory

    // positions and types
    cuda::copy(sample->position(), h_buf);
    cuda::thread::synchronize();
    for (size_t i = 0; i < h_buf.size(); ++i) {
        tie(result->position()[i], result->species()[i]) <<= h_buf[i];
    }

    // velocities
    cuda::copy(sample->velocity(), h_buf);
    cuda::thread::synchronize();
    std::copy(h_buf.begin(), h_buf.end(), result->velocity().begin());

    return result;
}
#endif


template <int dimension, typename float_type>
<<<<<<< HEAD
shared_ptr<observables::host::samples::phase_space<dimension, float_type> const>
copy_sample(shared_ptr<observables::host::samples::phase_space<dimension, float_type> const> sample)
=======
boost::shared_ptr<observables::host::samples::phase_space<dimension, float_type> >
copy_sample(boost::shared_ptr<observables::host::samples::phase_space<dimension, float_type> > sample)
>>>>>>> c683f8db
{
    return sample;
}

template <typename modules_type>
struct phase_space
{
    typedef typename modules_type::box_type box_type;
    typedef typename modules_type::particle_group_type particle_group_type;
    typedef typename particle_group_type::particle_type particle_type;
    typedef typename modules_type::input_phase_space_type input_phase_space_type;
    typedef typename input_phase_space_type::sample_type input_sample_type;
    typedef typename modules_type::output_phase_space_type output_phase_space_type;
    typedef typename output_phase_space_type::sample_type output_sample_type;
    static bool const gpu = modules_type::gpu;

    typedef mdsim::clock clock_type;
    typedef typename particle_type::vector_type vector_type;
    typedef typename vector_type::value_type float_type;
    enum { dimension = vector_type::static_size };

    vector<unsigned int> npart;

<<<<<<< HEAD
    shared_ptr<box_type> box;
    shared_ptr<clock_type> clock;
    shared_ptr<particle_type> particle;
    shared_ptr<input_sample_type> input_sample;
=======
    boost::shared_ptr<box_type> box;
    boost::shared_ptr<clock_type> clock;
    boost::shared_ptr<particle_type> particle;
    boost::shared_ptr<position_type> position;
    boost::shared_ptr<velocity_type> velocity;
    boost::shared_ptr<input_sample_type> input_sample;
    boost::shared_ptr<output_sample_type> output_sample;
>>>>>>> c683f8db

    void test();
    phase_space();
};

template <typename modules_type>
void phase_space<modules_type>::test()
{
    float_type const epsilon = numeric_limits<float_type>::epsilon();

    typename input_sample_type::position_array_type& input_position = input_sample->position();
    typename input_sample_type::velocity_array_type& input_velocity = input_sample->velocity();
    typename input_sample_type::species_array_type& input_species = input_sample->species();

    // prepare input sample
    BOOST_CHECK_EQUAL(input_position.size(), accumulate(npart.begin(), npart.end(), 0u));
    BOOST_CHECK_EQUAL(input_velocity.size(), accumulate(npart.begin(), npart.end(), 0u));
    for (unsigned int i = 0, n = 0; i < npart.size(); ++i) { // iterate over particle species
        for (unsigned int j = 0; j < npart[i]; ++n, ++j) { // iterate over particles
            vector_type& r = input_position[n];
            vector_type& v = input_velocity[n];
            unsigned int& type = input_species[n];
            r[0] = float_type(j) + float_type(1) / (i + 1); //< a large, non-integer value
            r[1] = 0;
            r[dimension - 1] = - static_cast<float_type>(j);
            v[0] = static_cast<float_type>(i);
            v[1] = 0;
            v[dimension - 1] = float_type(1) / (j + 1);
            type = i;
        }
    }

    // copy input sample to particle
    input_phase_space_type(make_shared<particle_group_type>(particle), particle, box, clock).set(input_sample);

    // randomly permute particles in memory
    // TODO

    // acquire sample from particle, construct temporary sampler module
    clock->advance();
    shared_ptr<output_sample_type const> output_sample = output_phase_space_type(make_shared<particle_group_type>(particle), particle, box, clock).acquire();
    BOOST_CHECK(output_sample->step() == 1);

    // compare output and input, copy GPU sample to host before
<<<<<<< HEAD
    shared_ptr<input_sample_type const> result = copy_sample(output_sample);

    typename input_sample_type::position_array_type const& result_position = result->position();
    typename input_sample_type::velocity_array_type const& result_velocity = result->velocity();
    typename input_sample_type::species_array_type const& result_species = result->species();

    BOOST_CHECK_EQUAL(result_position.size(), accumulate(npart.begin(), npart.end(), 0u));
    for (unsigned int i = 0, n = 0; i < npart.size(); ++i) { // iterate over particle species
        for (unsigned int j = 0; j < npart[i]; ++n, ++j) { // iterate over particles
            // compare positions with a tolerance due to mapping to and from the periodic box
=======
    boost::shared_ptr<observables::host::samples::phase_space<dimension, float_type> > result
        = copy_sample(output_sample);
    for (unsigned int i = 0; i < npart.size(); ++i) { // iterate over particle species
        // compare positions with a tolerance due to mapping to and from the periodic box
        typename input_sample_type::sample_vector const& result_position = *result->r[i];
        typename input_sample_type::sample_vector const& input_position = *input_sample->r[i];
        BOOST_CHECK_EQUAL(result_position.size(), npart[i]);
        for (unsigned int j = 0; j < npart[i]; ++j) {
>>>>>>> c683f8db
            for (unsigned int k = 0; k < dimension; ++k) {
                BOOST_CHECK_CLOSE_FRACTION(result_position[n][k], input_position[n][k], 10 * epsilon);
            }
        }
    }
    // compare velocities directly as they should not have been modified
    BOOST_CHECK_EQUAL_COLLECTIONS(
        result_velocity.begin(), result_velocity.end()
      , input_velocity.begin(), input_velocity.end()
    );
    // compare particle species
    BOOST_CHECK_EQUAL_COLLECTIONS(
        result_species.begin(), result_species.end()
      , input_species.begin(), input_species.end()
    );
}

template <typename modules_type>
phase_space<modules_type>::phase_space()
{
    BOOST_TEST_MESSAGE("initialise simulation modules");

    // choose a value smaller than warp size and some limiting values
    npart.push_back(1024);
    npart.push_back(512);
    npart.push_back(30);
    npart.push_back(1);

    // choose a box length with is not an exactly representable as a
    // floating-point number and which is small enough to have some overflow
    // from the periodic box. In addition, some of the coordinates should sit
    // precisely at the edge.
    typename box_type::vector_type box_length = 40./3;

    // create modules
<<<<<<< HEAD
    particle = make_shared<particle_type>(accumulate(npart.begin(), npart.end(), 0));
    box = make_shared<box_type>(box_length);
    input_sample = make_shared<input_sample_type>(particle->nparticle());
    clock = make_shared<clock_type>(0); // bogus time-step
=======
    particle = boost::make_shared<particle_type>(npart);
    box = boost::make_shared<box_type>(particle->nbox, box_length);
    input_sample = boost::make_shared<input_sample_type>(npart);
    output_sample = boost::make_shared<output_sample_type>(npart);
    position = boost::make_shared<position_type>(particle, box, input_sample);
    velocity = boost::make_shared<velocity_type>(particle, input_sample);
    clock = boost::make_shared<clock_type>(0); // bogus time-step
>>>>>>> c683f8db

    // set particle tags and types
    particle->set();
}

template <int dimension, typename float_type>
struct host_modules
{
    typedef mdsim::box<dimension> box_type;
    typedef mdsim::host::particle_group_all<dimension, float_type> particle_group_type;
    typedef observables::host::phase_space<dimension, float_type> input_phase_space_type;
    typedef input_phase_space_type output_phase_space_type;
    static bool const gpu = false;
};

BOOST_AUTO_TEST_CASE( phase_space_host_2d ) {
    phase_space<host_modules<2, double> >().test();
}
BOOST_AUTO_TEST_CASE( phase_space_host_3d ) {
    phase_space<host_modules<3, double> >().test();
}

#ifdef WITH_CUDA
template <int dimension, typename float_type>
struct gpu_host_modules
{
    typedef mdsim::box<dimension> box_type;
    typedef mdsim::gpu::particle_group_all<dimension, float_type> particle_group_type;
    typedef observables::gpu::phase_space<observables::host::samples::phase_space<dimension, float_type> > input_phase_space_type;
    typedef input_phase_space_type output_phase_space_type;
    static bool const gpu = true;
};

template <int dimension, typename float_type>
struct gpu_gpu_modules
{
    typedef mdsim::box<dimension> box_type;
    typedef mdsim::gpu::particle_group_all<dimension, float_type> particle_group_type;
    typedef observables::gpu::phase_space<observables::host::samples::phase_space<dimension, float_type> > input_phase_space_type;
    typedef observables::gpu::phase_space<observables::gpu::samples::phase_space<dimension, float_type> > output_phase_space_type;
    static bool const gpu = true;
};

BOOST_FIXTURE_TEST_CASE( phase_space_gpu_host_2d, device ) {
    phase_space<gpu_host_modules<2, float> >().test();
}
BOOST_FIXTURE_TEST_CASE( phase_space_gpu_host_3d, device ) {
    phase_space<gpu_host_modules<3, float> >().test();
}
BOOST_FIXTURE_TEST_CASE( phase_space_gpu_gpu_2d, device ) {
    phase_space<gpu_gpu_modules<2, float> >().test();
}
BOOST_FIXTURE_TEST_CASE( phase_space_gpu_gpu_3d, device ) {
    phase_space<gpu_gpu_modules<3, float> >().test();
}
#endif // WITH_CUDA<|MERGE_RESOLUTION|>--- conflicted
+++ resolved
@@ -56,13 +56,8 @@
  */
 #ifdef WITH_CUDA
 template <int dimension, typename float_type>
-<<<<<<< HEAD
-shared_ptr<observables::host::samples::phase_space<dimension, float_type> const>
-copy_sample(shared_ptr<observables::gpu::samples::phase_space<dimension, float_type> const> sample)
-=======
-boost::shared_ptr<observables::host::samples::phase_space<dimension, float_type> >
-copy_sample(boost::shared_ptr<observables::gpu::samples::phase_space<dimension, float_type> > sample)
->>>>>>> c683f8db
+boost::shared_ptr<observables::host::samples::phase_space<dimension, float_type> const>
+copy_sample(boost::shared_ptr<observables::gpu::samples::phase_space<dimension, float_type> const> sample)
 {
     typedef observables::host::samples::phase_space<dimension, float_type> host_sample_type;
     typedef observables::gpu::samples::phase_space<dimension, float_type> gpu_sample_type;
@@ -70,17 +65,8 @@
     typedef typename host_sample_type::position_array_type::value_type vector_type;
 
     // allocate memory
-<<<<<<< HEAD
-    shared_ptr<host_sample_type> result = make_shared<host_sample_type>(sample->position().size());
+    boost::shared_ptr<host_sample_type> result = boost::make_shared<host_sample_type>(sample->position().size());
     cuda::host::vector<gpu_vector_type> h_buf(sample->position().size());
-=======
-    vector<unsigned int> ntypes;
-    for (unsigned int i = 0; i < sample->r.size(); ++i) {
-        ntypes.push_back(sample->r[i]->size());
-    }
-    boost::shared_ptr<host_sample_type> result = make_shared<host_sample_type>(ntypes);
-    cuda::host::vector<gpu_vector_type> h_buf;
->>>>>>> c683f8db
 
     // copy from GPU to host via page-locked memory
 
@@ -102,13 +88,8 @@
 
 
 template <int dimension, typename float_type>
-<<<<<<< HEAD
-shared_ptr<observables::host::samples::phase_space<dimension, float_type> const>
-copy_sample(shared_ptr<observables::host::samples::phase_space<dimension, float_type> const> sample)
-=======
-boost::shared_ptr<observables::host::samples::phase_space<dimension, float_type> >
-copy_sample(boost::shared_ptr<observables::host::samples::phase_space<dimension, float_type> > sample)
->>>>>>> c683f8db
+boost::shared_ptr<observables::host::samples::phase_space<dimension, float_type> const>
+copy_sample(boost::shared_ptr<observables::host::samples::phase_space<dimension, float_type> const> sample)
 {
     return sample;
 }
@@ -132,20 +113,10 @@
 
     vector<unsigned int> npart;
 
-<<<<<<< HEAD
-    shared_ptr<box_type> box;
-    shared_ptr<clock_type> clock;
-    shared_ptr<particle_type> particle;
-    shared_ptr<input_sample_type> input_sample;
-=======
     boost::shared_ptr<box_type> box;
     boost::shared_ptr<clock_type> clock;
     boost::shared_ptr<particle_type> particle;
-    boost::shared_ptr<position_type> position;
-    boost::shared_ptr<velocity_type> velocity;
     boost::shared_ptr<input_sample_type> input_sample;
-    boost::shared_ptr<output_sample_type> output_sample;
->>>>>>> c683f8db
 
     void test();
     phase_space();
@@ -179,19 +150,18 @@
     }
 
     // copy input sample to particle
-    input_phase_space_type(make_shared<particle_group_type>(particle), particle, box, clock).set(input_sample);
+    input_phase_space_type(boost::make_shared<particle_group_type>(particle), particle, box, clock).set(input_sample);
 
     // randomly permute particles in memory
     // TODO
 
     // acquire sample from particle, construct temporary sampler module
     clock->advance();
-    shared_ptr<output_sample_type const> output_sample = output_phase_space_type(make_shared<particle_group_type>(particle), particle, box, clock).acquire();
+    boost::shared_ptr<output_sample_type const> output_sample = output_phase_space_type(make_shared<particle_group_type>(particle), particle, box, clock).acquire();
     BOOST_CHECK(output_sample->step() == 1);
 
     // compare output and input, copy GPU sample to host before
-<<<<<<< HEAD
-    shared_ptr<input_sample_type const> result = copy_sample(output_sample);
+    boost::shared_ptr<input_sample_type const> result = copy_sample(output_sample);
 
     typename input_sample_type::position_array_type const& result_position = result->position();
     typename input_sample_type::velocity_array_type const& result_velocity = result->velocity();
@@ -201,16 +171,6 @@
     for (unsigned int i = 0, n = 0; i < npart.size(); ++i) { // iterate over particle species
         for (unsigned int j = 0; j < npart[i]; ++n, ++j) { // iterate over particles
             // compare positions with a tolerance due to mapping to and from the periodic box
-=======
-    boost::shared_ptr<observables::host::samples::phase_space<dimension, float_type> > result
-        = copy_sample(output_sample);
-    for (unsigned int i = 0; i < npart.size(); ++i) { // iterate over particle species
-        // compare positions with a tolerance due to mapping to and from the periodic box
-        typename input_sample_type::sample_vector const& result_position = *result->r[i];
-        typename input_sample_type::sample_vector const& input_position = *input_sample->r[i];
-        BOOST_CHECK_EQUAL(result_position.size(), npart[i]);
-        for (unsigned int j = 0; j < npart[i]; ++j) {
->>>>>>> c683f8db
             for (unsigned int k = 0; k < dimension; ++k) {
                 BOOST_CHECK_CLOSE_FRACTION(result_position[n][k], input_position[n][k], 10 * epsilon);
             }
@@ -246,20 +206,10 @@
     typename box_type::vector_type box_length = 40./3;
 
     // create modules
-<<<<<<< HEAD
-    particle = make_shared<particle_type>(accumulate(npart.begin(), npart.end(), 0));
-    box = make_shared<box_type>(box_length);
-    input_sample = make_shared<input_sample_type>(particle->nparticle());
-    clock = make_shared<clock_type>(0); // bogus time-step
-=======
-    particle = boost::make_shared<particle_type>(npart);
-    box = boost::make_shared<box_type>(particle->nbox, box_length);
-    input_sample = boost::make_shared<input_sample_type>(npart);
-    output_sample = boost::make_shared<output_sample_type>(npart);
-    position = boost::make_shared<position_type>(particle, box, input_sample);
-    velocity = boost::make_shared<velocity_type>(particle, input_sample);
+    particle = boost::make_shared<particle_type>(accumulate(npart.begin(), npart.end(), 0));
+    box = boost::make_shared<box_type>(box_length);
+    input_sample = boost::make_shared<input_sample_type>(particle->nparticle());
     clock = boost::make_shared<clock_type>(0); // bogus time-step
->>>>>>> c683f8db
 
     // set particle tags and types
     particle->set();
