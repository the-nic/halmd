--- conflicted
+++ resolved
@@ -164,22 +164,13 @@
 
     typedef typename particle_type::vector_type vector_type;
 
-<<<<<<< HEAD
-    shared_ptr<box_type> box;
-    shared_ptr<potential_type> potential;
-    shared_ptr<force_type> force;
-    shared_ptr<neighbour_type> neighbour;
-    shared_ptr<particle_type> particle;
-    shared_ptr<host_potential_type> host_potential;
-    vector<unsigned int> npart_list;
-=======
     boost::shared_ptr<box_type> box;
     boost::shared_ptr<potential_type> potential;
     boost::shared_ptr<force_type> force;
     boost::shared_ptr<neighbour_type> neighbour;
     boost::shared_ptr<particle_type> particle;
     boost::shared_ptr<host_potential_type> host_potential;
->>>>>>> c683f8db
+    vector<unsigned int> npart_list;
 
     lennard_jones();
     void test();
@@ -245,7 +236,8 @@
     BOOST_TEST_MESSAGE("initialise simulation modules");
 
     // set module parameters
-    npart_list = list_of(1000)(2);
+    npart_list.push_back(1000);
+    npart_list.push_back(2);
     float box_length = 100;
     float cutoff = box_length / 2;
 
@@ -264,21 +256,12 @@
       , 2., 4.;
 
     // create modules
-<<<<<<< HEAD
-    particle = make_shared<particle_type>(accumulate(npart_list.begin(), npart_list.end(), 0));
-    box = make_shared<box_type>(typename box_type::vector_type(box_length));
-    potential = make_shared<potential_type>(particle->nspecies(), particle->nspecies(), cutoff_array, epsilon_array, sigma_array);
-    host_potential = make_shared<host_potential_type>(particle->nspecies(), particle->nspecies(), cutoff_array, epsilon_array, sigma_array);
-    neighbour = make_shared<neighbour_type>(particle);
-    force = make_shared<force_type>(potential, particle, particle, box, neighbour);
-=======
-    particle = boost::make_shared<particle_type>(npart_list);
-    box = boost::make_shared<box_type>(particle->nbox, fixed_vector<double, dimension>(box_length));
-    potential = boost::make_shared<potential_type>(particle->ntype, cutoff_array, epsilon_array, sigma_array);
-    host_potential = boost::make_shared<host_potential_type>(particle->ntype, cutoff_array, epsilon_array, sigma_array);
+    particle = boost::make_shared<particle_type>(accumulate(npart_list.begin(), npart_list.end(), 0));
+    box = boost::make_shared<box_type>(typename box_type::vector_type(box_length));
+    potential = boost::make_shared<potential_type>(particle->nspecies(), particle->nspecies(), cutoff_array, epsilon_array, sigma_array);
+    host_potential = boost::make_shared<host_potential_type>(particle->nspecies(), particle->nspecies(), cutoff_array, epsilon_array, sigma_array);
     neighbour = boost::make_shared<neighbour_type>(particle);
-    force = boost::make_shared<force_type>(potential, particle, box, neighbour);
->>>>>>> c683f8db
+    force = boost::make_shared<force_type>(potential, particle, particle, box, neighbour);
 }
 
 BOOST_FIXTURE_TEST_CASE( lennard_jones_gpu, device ) {
