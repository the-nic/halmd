--- conflicted
+++ resolved
@@ -293,40 +293,19 @@
     sigma <<= 1.;
 
     // create modules
-<<<<<<< HEAD
-    particle = make_shared<particle_type>(npart);
-    box = make_shared<box_type>(box_length);
-    random = make_shared<random_type>();
-    integrator = make_shared<integrator_type>(particle, box, timestep, temp, resonance_frequency);
-    potential = make_shared<potential_type>(particle->nspecies(), particle->nspecies(), cutoff, epsilon, sigma);
-    binning = make_shared<binning_type>(particle, box, potential->r_cut(), skin);
-    neighbour = make_shared<neighbour_type>(particle, particle, binning, binning, box, potential->r_cut(), skin);
-    force = make_shared<force_type>(potential, particle, particle, box, neighbour);
-    position = make_shared<position_type>(particle, box, random, 1);
-    velocity = make_shared<velocity_type>(particle, random, start_temp);
-    clock = make_shared<clock_type>(timestep);
-    thermodynamics = make_shared<thermodynamics_type>(make_shared<particle_group_type>(particle), box, clock);
-    max_displacement = make_shared<max_displacement_type>(particle, box);
-=======
-    particle = boost::make_shared<particle_type>(npart_vector);
-    box = boost::make_shared<box_type>(npart, density, box_ratios);
+    particle = boost::make_shared<particle_type>(npart);
+    box = boost::make_shared<box_type>(box_length);
     random = boost::make_shared<random_type>();
     integrator = boost::make_shared<integrator_type>(particle, box, timestep, temp, resonance_frequency);
-    potential = boost::make_shared<potential_type>(
-        particle->ntype
-      , list_of(pow(2.f, 1.f/6))(0.f)(0.f)     /* cutoff, WCA potential */
-      , list_of(1.f)(0.f)(0.f)                 /* epsilon */
-      , list_of(1.f)(0.f)(0.f)                 /* sigma */
-    );
+    potential = boost::make_shared<potential_type>(particle->nspecies(), particle->nspecies(), cutoff, epsilon, sigma);
     binning = boost::make_shared<binning_type>(particle, box, potential->r_cut(), skin);
-    neighbour = boost::make_shared<neighbour_type>(particle, box, binning, potential->r_cut(), skin);
-    force = boost::make_shared<force_type>(potential, particle, box, neighbour);
+    neighbour = boost::make_shared<neighbour_type>(particle, particle, binning, binning, box, potential->r_cut(), skin);
+    force = boost::make_shared<force_type>(potential, particle, particle, box, neighbour);
     position = boost::make_shared<position_type>(particle, box, random, 1);
     velocity = boost::make_shared<velocity_type>(particle, random, start_temp);
     clock = boost::make_shared<clock_type>(timestep);
-    thermodynamics = boost::make_shared<thermodynamics_type>(particle, box, clock, force);
+    thermodynamics = boost::make_shared<thermodynamics_type>(boost::make_shared<particle_group_type>(particle), box, clock);
     max_displacement = boost::make_shared<max_displacement_type>(particle, box);
->>>>>>> c683f8db
 
     // create core and connect module slots to core signals
     this->connect();
