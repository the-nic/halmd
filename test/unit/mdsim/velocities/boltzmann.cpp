--- conflicted
+++ resolved
@@ -71,22 +71,12 @@
     double temp;
     double density;
 
-<<<<<<< HEAD
-    shared_ptr<box_type> box;
-    shared_ptr<clock_type> clock;
-    shared_ptr<particle_type> particle;
-    shared_ptr<random_type> random;
-    shared_ptr<thermodynamics_type> thermodynamics;
-    shared_ptr<velocity_type> velocity;
-=======
     boost::shared_ptr<box_type> box;
     boost::shared_ptr<clock_type> clock;
-    boost::shared_ptr<force_type> force;
     boost::shared_ptr<particle_type> particle;
     boost::shared_ptr<random_type> random;
     boost::shared_ptr<thermodynamics_type> thermodynamics;
     boost::shared_ptr<velocity_type> velocity;
->>>>>>> c683f8db
 
     void test();
     boltzmann();
@@ -151,24 +141,12 @@
     density = 0.3;
     typename box_type::vector_type box_length = pow(npart / density, 1. / dimension);
 
-<<<<<<< HEAD
-    particle = make_shared<particle_type>(npart);
-    box = make_shared<box_type>(box_length);
-    random = make_shared<random_type>();
-    velocity = make_shared<velocity_type>(particle, random, temp);
-    clock = make_shared<clock_type>(0); // bogus time-step
-    thermodynamics = make_shared<thermodynamics_type>(make_shared<particle_group_type>(particle), box, clock);
-=======
-    vector<unsigned int> npart_vector = list_of(npart);
-
-    particle = boost::make_shared<particle_type>(npart_vector);
-    box = boost::make_shared<box_type>(npart, density);
+    particle = boost::make_shared<particle_type>(npart);
+    box = boost::make_shared<box_type>(box_length);
     random = boost::make_shared<random_type>();
     velocity = boost::make_shared<velocity_type>(particle, random, temp);
-    force = boost::make_shared<force_type>(particle);
     clock = boost::make_shared<clock_type>(0); // bogus time-step
-    thermodynamics = boost::make_shared<thermodynamics_type>(particle, box, clock, force);
->>>>>>> c683f8db
+    thermodynamics = boost::make_shared<thermodynamics_type>(boost::make_shared<particle_group_type>(particle), box, clock);
 }
 
 template <int dimension, typename float_type>
