--- conflicted
+++ resolved
@@ -179,19 +179,113 @@
     pot = h.y * pot;
 #endif
 
-<<<<<<< HEAD
-=======
     // virial equation sum
     virial += 0.5f * fval * rr;
     // potential energy contribution of this particle
     en += 0.5f * pot;
     // force from other particle acting on this particle
-    T fi = fval * r;
-
->>>>>>> 63b3ea1c
+    f += fval * r;
+}
+
+/**
+ * first leapfrog step of integration of equations of motion
+ */
+template <typename T, typename U>
+__global__ void inteq(U* g_r, U* g_R, U* g_v, U const* g_f)
+{
+    T r = unpack(g_r[GTID]);
+    T R = unpack(g_R[GTID]);
+    T v = unpack(g_v[GTID]);
+    T f = unpack(g_f[GTID]);
+
+    leapfrog_half_step(r, R, v, f);
+
+    g_r[GTID] = pack(r);
+    g_R[GTID] = pack(R);
+    g_v[GTID] = pack(v);
+}
+
+#ifdef USE_CELL
+/**
+ * compute neighbour cell
+ */
+template <typename I>
+__device__ unsigned int compute_neighbour_cell(I const& offset)
+{
+#ifdef DIM_3D
+    // cell belonging to this execution block
+    I cell = make_int3(blockIdx.x % ncell, (blockIdx.x / ncell) % ncell, blockIdx.x / ncell / ncell);
+    // neighbour cell of this cell
+    I neighbour = make_int3((cell.x + ncell + offset.x) % ncell, (cell.y + ncell + offset.y) % ncell, (cell.z + ncell + offset.z) % ncell);
+
+    return (neighbour.z * ncell + neighbour.y) * ncell + neighbour.x;
+#else
+    // cell belonging to this execution block
+    I cell = make_int2(blockIdx.x % ncell, blockIdx.x / ncell);
+    // neighbour cell of this cell
+    I neighbour = make_int2((cell.x + ncell + offset.x) % ncell, (cell.y + ncell + offset.y) % ncell);
+
+    return neighbour.y * ncell + neighbour.x;
+#endif
+}
+
+/**
+ * compute forces with particles in a neighbour cell
+ */
+template <unsigned int block_size, bool same_cell, typename T, typename TT, typename U, typename I>
+__device__ void compute_cell_forces(U const* g_r, int const* g_n, I const& offset, T const& r, int const& n, TT& f, float& en, float& virial)
+{
+    __shared__ T s_r[block_size];
+    __shared__ int s_n[block_size];
+
+    // compute cell index
+    unsigned int cell = compute_neighbour_cell(offset);
+
+    // load particles coordinates for cell
+    s_r[threadIdx.x] = unpack(g_r[cell * block_size + threadIdx.x]);
+    s_n[threadIdx.x] = g_n[cell * block_size + threadIdx.x];
+    __syncthreads();
+
+    if (IS_REAL_PARTICLE(n)) {
+	for (unsigned int i = 0; i < block_size; ++i) {
+	    // skip placeholder particles
+	    if (!IS_REAL_PARTICLE(s_n[i]))
+		break;
+	    // skip same particle
+	    if (same_cell && threadIdx.x == i)
+		continue;
+
+	    compute_force(r, s_r[i], f, en, virial);
+	}
+    }
+    __syncthreads();
+}
+
+/**
+ * n-dimensional MD simulation step
+ */
+template <unsigned int block_size, typename T, typename U>
+__global__ void mdstep(U const* g_r, U* g_v, U* g_f, int const* g_tag, float* g_en, float* g_virial)
+{
+    // load particle associated with this thread
+    T r = unpack(g_r[GTID]);
+    T v = unpack(g_v[GTID]);
+    int tag = g_tag[GTID];
+
+    // potential energy contribution
+    float en = 0;
+    // virial equation sum contribution
+    float virial = 0;
+
+#ifdef DIM_3D
+    dfloat3 f(make_float3(0, 0, 0));
+#else
+    dfloat2 f(make_float2(0, 0));
+#endif
+
     //
     // The summation of all forces acting on a particle is the most
-    // critical part what concerns longtime accuracy of the simulation.
+    // critical part of the simulation concerning longtime accuracy.
     //
     // Naively adding all forces with a single-precision operation is fine
     // with the Lennard-Jones potential using the N-squared algorithm, as
@@ -201,8 +295,9 @@
     //
     // With the WCA potential (Weeks-Chandler-Andersen, purely repulsive
     // part of the shifted Lennard-Jones potential) using the N-squared
-    // algorithm, the center of mass velocity initially set to zero
-    // undergoes a peculiar drift, but finally saturates at |v| ~ 5e-6.
+    // algorithm, the center of mass velocity effectively stays zero if
+    // the initial list of particles arranged on a lattice is randomly
+    // permuted before simulation.
     // Using the cell algorithm with the WCA potential however results
     // in a continuously drifting center of mass velocity, independent
     // of the chosen simulation timestep.
@@ -216,186 +311,54 @@
     // force due to being limited to single-precision floating-point
     // arithmetic.
     //
-    // Therefore, we implement the summation using a double-single
-    // floating point arithmetic based on the DSFUN90 package.
-    // 
-    f += fval * r;
-
-    // virial equation sum
-    virial += 0.5f * fval * rr;
-    // potential energy contribution from this particle
-    en += 2 * ri6 * (ri6 - 1) - en_cut;
-}
-
-/**
- * first leapfrog step of integration of equations of motion
- */
-template <typename T, typename U>
-__global__ void inteq(U* g_r, U* g_R, U* g_v, U const* g_f)
-{
-    T r = unpack(g_r[GTID]);
-    T R = unpack(g_R[GTID]);
-    T v = unpack(g_v[GTID]);
-    T f = unpack(g_f[GTID]);
-
-    leapfrog_half_step(r, R, v, f);
-
-    g_r[GTID] = pack(r);
-    g_R[GTID] = pack(R);
-    g_v[GTID] = pack(v);
-}
-
-#ifdef USE_CELL
-/**
- * compute neighbour cell
- */
-template <typename I>
-__device__ unsigned int compute_neighbour_cell(I const& offset)
-{
-#ifdef DIM_3D
-    // cell belonging to this execution block
-    I cell = make_int3(blockIdx.x % ncell, (blockIdx.x / ncell) % ncell, blockIdx.x / ncell / ncell);
-    // neighbour cell of this cell
-    I neighbour = make_int3((cell.x + ncell + offset.x) % ncell, (cell.y + ncell + offset.y) % ncell, (cell.z + ncell + offset.z) % ncell);
-
-    return (neighbour.z * ncell + neighbour.y) * ncell + neighbour.x;
-#else
-    // cell belonging to this execution block
-    I cell = make_int2(blockIdx.x % ncell, blockIdx.x / ncell);
-    // neighbour cell of this cell
-    I neighbour = make_int2((cell.x + ncell + offset.x) % ncell, (cell.y + ncell + offset.y) % ncell);
-
-    return neighbour.y * ncell + neighbour.x;
-#endif
-}
-
-/**
- * compute forces with particles in a neighbour cell
- */
-template <unsigned int block_size, bool same_cell, typename T, typename TT, typename U, typename I>
-__device__ void compute_cell_forces(U const* g_r, int const* g_n, I const& offset, T const& r, int const& n, TT& f, float& en, float& virial)
-{
-    __shared__ T s_r[block_size];
-    __shared__ int s_n[block_size];
-
-    // compute cell index
-    unsigned int cell = compute_neighbour_cell(offset);
-
-    // load particles coordinates for cell
-    s_r[threadIdx.x] = unpack(g_r[cell * block_size + threadIdx.x]);
-    s_n[threadIdx.x] = g_n[cell * block_size + threadIdx.x];
-    __syncthreads();
-
-    if (IS_REAL_PARTICLE(n)) {
-	for (unsigned int i = 0; i < block_size; ++i) {
-	    // skip placeholder particles
-	    if (!IS_REAL_PARTICLE(s_n[i]))
-		break;
-	    // skip same particle
-	    if (same_cell && threadIdx.x == i)
-		continue;
-
-	    compute_force(r, s_r[i], f, en, virial);
-	}
-    }
-    __syncthreads();
-}
-
-/**
- * n-dimensional MD simulation step
- */
-template <unsigned int block_size, typename T, typename U>
-__global__ void mdstep(U const* g_r, U* g_v, U* g_f, int const* g_tag, float* g_en, float* g_virial)
-{
-    // load particle associated with this thread
-    T r = unpack(g_r[GTID]);
-    T v = unpack(g_v[GTID]);
-    int tag = g_tag[GTID];
-
-    // potential energy contribution
-    float en = 0;
-    // virial equation sum contribution
-    float virial = 0;
-
-#ifdef DIM_3D
-    dfloat3 f(make_float3(0, 0, 0), make_float3(0, 0, 0));
-#else
-    dfloat2 f(make_float2(0, 0), make_float2(0, 0));
-#endif
-
-    //
-    // The summation over all forces acting on a particle is the most
-    // delicate part of the MD step. As already explained above, with
-    // the cell lists algorithm, summing over partial cell force sums
-    // in an inappropriate order will cause a continuous drift of the
-    // center of mass velocity due to single precision floating-point
-    // arithmetic.
-    //
     // Besides implementing the summation in double precision arithmetic,
     // choosing the order of summation over cells such that one partial
     // neighbour cell force sum is always followed by the sum of the
-    // opposite neighbour cell also remedies the velocity drift.
-    //
-
-#ifdef DIM_3D
-<<<<<<< HEAD
+    // opposite neighbour cell softens the velocity drift.
+    //
+
+#ifdef DIM_3D
+    // sum forces over this cell
     compute_cell_forces<block_size, true>(g_r, g_tag, make_int3( 0,  0,  0), r, tag, f, en, virial);
-    // visit 26 neighbour cells
-    for (int x = -1; x <= 1; ++x)
-	for (int y = -1; y <= 1; ++y)
-	    for (int z = -1; z <= 1; ++z)
-		if (x != 0 || y != 0 || z != 0)
-		    compute_cell_forces<block_size, false>(g_r, g_tag, make_int3(x,  y,  z), r, tag, f, en, virial);
-#else
+    // sum forces over 26 neighbour cells, grouped into 13 pairs of mutually opposite cells
+    compute_cell_forces<block_size, false>(g_r, g_tag, make_int3(-1, -1, -1), r, tag, f, en, virial);
+    compute_cell_forces<block_size, false>(g_r, g_tag, make_int3(+1, +1, +1), r, tag, f, en, virial);
+    compute_cell_forces<block_size, false>(g_r, g_tag, make_int3(-1, -1, +1), r, tag, f, en, virial);
+    compute_cell_forces<block_size, false>(g_r, g_tag, make_int3(+1, +1, -1), r, tag, f, en, virial);
+    compute_cell_forces<block_size, false>(g_r, g_tag, make_int3(-1, +1, +1), r, tag, f, en, virial);
+    compute_cell_forces<block_size, false>(g_r, g_tag, make_int3(+1, -1, -1), r, tag, f, en, virial);
+    compute_cell_forces<block_size, false>(g_r, g_tag, make_int3(+1, -1, +1), r, tag, f, en, virial);
+    compute_cell_forces<block_size, false>(g_r, g_tag, make_int3(-1, +1, -1), r, tag, f, en, virial);
+    compute_cell_forces<block_size, false>(g_r, g_tag, make_int3(-1, -1,  0), r, tag, f, en, virial);
+    compute_cell_forces<block_size, false>(g_r, g_tag, make_int3(+1, +1,  0), r, tag, f, en, virial);
+    compute_cell_forces<block_size, false>(g_r, g_tag, make_int3(-1, +1,  0), r, tag, f, en, virial);
+    compute_cell_forces<block_size, false>(g_r, g_tag, make_int3(+1, -1,  0), r, tag, f, en, virial);
+    compute_cell_forces<block_size, false>(g_r, g_tag, make_int3(-1,  0, -1), r, tag, f, en, virial);
+    compute_cell_forces<block_size, false>(g_r, g_tag, make_int3(+1,  0, +1), r, tag, f, en, virial);
+    compute_cell_forces<block_size, false>(g_r, g_tag, make_int3(-1,  0, +1), r, tag, f, en, virial);
+    compute_cell_forces<block_size, false>(g_r, g_tag, make_int3(+1,  0, -1), r, tag, f, en, virial);
+    compute_cell_forces<block_size, false>(g_r, g_tag, make_int3( 0, -1, -1), r, tag, f, en, virial);
+    compute_cell_forces<block_size, false>(g_r, g_tag, make_int3( 0, +1, +1), r, tag, f, en, virial);
+    compute_cell_forces<block_size, false>(g_r, g_tag, make_int3( 0, -1, +1), r, tag, f, en, virial);
+    compute_cell_forces<block_size, false>(g_r, g_tag, make_int3( 0, +1, -1), r, tag, f, en, virial);
+    compute_cell_forces<block_size, false>(g_r, g_tag, make_int3(-1,  0,  0), r, tag, f, en, virial);
+    compute_cell_forces<block_size, false>(g_r, g_tag, make_int3(+1,  0,  0), r, tag, f, en, virial);
+    compute_cell_forces<block_size, false>(g_r, g_tag, make_int3( 0, -1,  0), r, tag, f, en, virial);
+    compute_cell_forces<block_size, false>(g_r, g_tag, make_int3( 0, +1,  0), r, tag, f, en, virial);
+    compute_cell_forces<block_size, false>(g_r, g_tag, make_int3( 0,  0, -1), r, tag, f, en, virial);
+    compute_cell_forces<block_size, false>(g_r, g_tag, make_int3( 0,  0, +1), r, tag, f, en, virial);
+#else
+    // sum forces over this cell
     compute_cell_forces<block_size, true>(g_r, g_tag, make_int2( 0,  0), r, tag, f, en, virial);
-    // visit 8 neighbour cells
-    for (int x = -1; x <= 1; ++x)
-	for (int y = -1; y <= 1; ++y)
-	    if (x != 0 || y != 0)
-		compute_cell_forces<block_size, false>(g_r, g_tag, make_int2(x, y), r, tag, f, en, virial);
-=======
-    // sum forces over this cell
-    compute_cell_forces<block_size, true>(g_r, g_tag, make_int3( 0,  0,  0), r, tag, f, ff, en, virial);
-    // sum forces over 26 neighbour cells, grouped into 13 pairs of mutually opposite cells
-    compute_cell_forces<block_size, false>(g_r, g_tag, make_int3(-1, -1, -1), r, tag, f, ff, en, virial);
-    compute_cell_forces<block_size, false>(g_r, g_tag, make_int3(+1, +1, +1), r, tag, f, ff, en, virial);
-    compute_cell_forces<block_size, false>(g_r, g_tag, make_int3(-1, -1, +1), r, tag, f, ff, en, virial);
-    compute_cell_forces<block_size, false>(g_r, g_tag, make_int3(+1, +1, -1), r, tag, f, ff, en, virial);
-    compute_cell_forces<block_size, false>(g_r, g_tag, make_int3(-1, +1, +1), r, tag, f, ff, en, virial);
-    compute_cell_forces<block_size, false>(g_r, g_tag, make_int3(+1, -1, -1), r, tag, f, ff, en, virial);
-    compute_cell_forces<block_size, false>(g_r, g_tag, make_int3(+1, -1, +1), r, tag, f, ff, en, virial);
-    compute_cell_forces<block_size, false>(g_r, g_tag, make_int3(-1, +1, -1), r, tag, f, ff, en, virial);
-    compute_cell_forces<block_size, false>(g_r, g_tag, make_int3(-1, -1,  0), r, tag, f, ff, en, virial);
-    compute_cell_forces<block_size, false>(g_r, g_tag, make_int3(+1, +1,  0), r, tag, f, ff, en, virial);
-    compute_cell_forces<block_size, false>(g_r, g_tag, make_int3(-1, +1,  0), r, tag, f, ff, en, virial);
-    compute_cell_forces<block_size, false>(g_r, g_tag, make_int3(+1, -1,  0), r, tag, f, ff, en, virial);
-    compute_cell_forces<block_size, false>(g_r, g_tag, make_int3(-1,  0, -1), r, tag, f, ff, en, virial);
-    compute_cell_forces<block_size, false>(g_r, g_tag, make_int3(+1,  0, +1), r, tag, f, ff, en, virial);
-    compute_cell_forces<block_size, false>(g_r, g_tag, make_int3(-1,  0, +1), r, tag, f, ff, en, virial);
-    compute_cell_forces<block_size, false>(g_r, g_tag, make_int3(+1,  0, -1), r, tag, f, ff, en, virial);
-    compute_cell_forces<block_size, false>(g_r, g_tag, make_int3( 0, -1, -1), r, tag, f, ff, en, virial);
-    compute_cell_forces<block_size, false>(g_r, g_tag, make_int3( 0, +1, +1), r, tag, f, ff, en, virial);
-    compute_cell_forces<block_size, false>(g_r, g_tag, make_int3( 0, -1, +1), r, tag, f, ff, en, virial);
-    compute_cell_forces<block_size, false>(g_r, g_tag, make_int3( 0, +1, -1), r, tag, f, ff, en, virial);
-    compute_cell_forces<block_size, false>(g_r, g_tag, make_int3(-1,  0,  0), r, tag, f, ff, en, virial);
-    compute_cell_forces<block_size, false>(g_r, g_tag, make_int3(+1,  0,  0), r, tag, f, ff, en, virial);
-    compute_cell_forces<block_size, false>(g_r, g_tag, make_int3( 0, -1,  0), r, tag, f, ff, en, virial);
-    compute_cell_forces<block_size, false>(g_r, g_tag, make_int3( 0, +1,  0), r, tag, f, ff, en, virial);
-    compute_cell_forces<block_size, false>(g_r, g_tag, make_int3( 0,  0, -1), r, tag, f, ff, en, virial);
-    compute_cell_forces<block_size, false>(g_r, g_tag, make_int3( 0,  0, +1), r, tag, f, ff, en, virial);
-#else
-    // sum forces over this cell
-    compute_cell_forces<block_size, true>(g_r, g_tag, make_int2( 0,  0), r, tag, f, ff, en, virial);
     // sum forces over 8 neighbour cells, grouped into 4 pairs of mutually opposite cells
-    compute_cell_forces<block_size, false>(g_r, g_tag, make_int2(-1, -1), r, tag, f, ff, en, virial);
-    compute_cell_forces<block_size, false>(g_r, g_tag, make_int2(+1, +1), r, tag, f, ff, en, virial);
-    compute_cell_forces<block_size, false>(g_r, g_tag, make_int2(-1, +1), r, tag, f, ff, en, virial);
-    compute_cell_forces<block_size, false>(g_r, g_tag, make_int2(+1, -1), r, tag, f, ff, en, virial);
-    compute_cell_forces<block_size, false>(g_r, g_tag, make_int2(-1,  0), r, tag, f, ff, en, virial);
-    compute_cell_forces<block_size, false>(g_r, g_tag, make_int2(+1,  0), r, tag, f, ff, en, virial);
-    compute_cell_forces<block_size, false>(g_r, g_tag, make_int2( 0, -1), r, tag, f, ff, en, virial);
-    compute_cell_forces<block_size, false>(g_r, g_tag, make_int2( 0, +1), r, tag, f, ff, en, virial);
->>>>>>> 63b3ea1c
+    compute_cell_forces<block_size, false>(g_r, g_tag, make_int2(-1, -1), r, tag, f, en, virial);
+    compute_cell_forces<block_size, false>(g_r, g_tag, make_int2(+1, +1), r, tag, f, en, virial);
+    compute_cell_forces<block_size, false>(g_r, g_tag, make_int2(-1, +1), r, tag, f, en, virial);
+    compute_cell_forces<block_size, false>(g_r, g_tag, make_int2(+1, -1), r, tag, f, en, virial);
+    compute_cell_forces<block_size, false>(g_r, g_tag, make_int2(-1,  0), r, tag, f, en, virial);
+    compute_cell_forces<block_size, false>(g_r, g_tag, make_int2(+1,  0), r, tag, f, en, virial);
+    compute_cell_forces<block_size, false>(g_r, g_tag, make_int2( 0, -1), r, tag, f, en, virial);
+    compute_cell_forces<block_size, false>(g_r, g_tag, make_int2( 0, +1), r, tag, f, en, virial);
 #endif
 
     // second leapfrog step as part of integration of equations of motion
