/*
 * Copyright © 2011  Peter Colberg
 *
 * This file is part of HALMD.
 *
 * HALMD is free software: you can redistribute it and/or modify
 * it under the terms of the GNU General Public License as published by
 * the Free Software Foundation, either version 3 of the License, or
 * (at your option) any later version.
 *
 * This program is distributed in the hope that it will be useful,
 * but WITHOUT ANY WARRANTY; without even the implied warranty of
 * MERCHANTABILITY or FITNESS FOR A PARTICULAR PURPOSE.  See the
 * GNU General Public License for more details.
 *
 * You should have received a copy of the GNU General Public License
 * along with this program.  If not, see <http://www.gnu.org/licenses/>.
 */

#include <boost/algorithm/string/join.hpp> // boost::join
#include <luabind/luabind.hpp>
#include <luabind/out_value_policy.hpp>
#include <stdexcept>
#include <stdint.h> // uint64_t

#include <halmd/io/utility/hdf5.hpp>
#include <halmd/io/writers/h5md/append.hpp>
#include <halmd/numeric/blas/fixed_vector.hpp>
#include <halmd/utility/lua/lua.hpp>
#include <halmd/utility/raw_allocator.hpp>

using namespace boost;
using namespace std;

namespace halmd {
namespace io {
namespace writers {
namespace h5md {

append::append(
    H5::Group const& root
  , vector<string> const& location
  , boost::shared_ptr<clock_type const> clock
)
  : clock_(clock)
{
    if (location.size() < 1) {
        throw invalid_argument("group location");
    }
    group_ = h5xx::open_group(root, join(location, "/"));
    step_ = h5xx::create_chunked_dataset<step_type>(group_, "step");
    time_ = h5xx::create_chunked_dataset<time_type>(group_, "time");
    group_.unlink("step");
    group_.unlink("time");
}

template <typename T>
static H5::DataSet create_dataset(
    H5::Group const& group
  , string const& name
  , T const&
)
{
    return h5xx::create_chunked_dataset<T>(group, name);
}

template <typename T, typename Alloc>
static H5::DataSet create_dataset(
    H5::Group const& group
  , string const& name
  , vector<T, Alloc> const& data
)
{
    return h5xx::create_chunked_dataset<vector<T, Alloc> >(group, name, data.size());
}

template <typename T, size_t N, typename Alloc>
static H5::DataSet create_dataset(
    H5::Group const& group
  , string const& name
  , multi_array<T, N, Alloc> const& data
)
{
    return h5xx::create_chunked_dataset<multi_array<T, N, Alloc> >(group, name, data.shape());
}

template <typename T>
static void write_dataset(
    H5::DataSet& dataset
  , H5::Group const& group
  , string const& name
  , boost::function<T ()> const& slot
)
{
    T data = slot();
    if (!dataset.getId()) {
        dataset = create_dataset(group, name, data);
    }
    h5xx::write_chunked_dataset(dataset, data);
}

template <typename T>
connection append::on_write(
    subgroup_type& group
  , boost::function<T ()> const& slot
  , vector<string> const& location
)
{
    if (location.size() < 1) {
        throw invalid_argument("dataset location");
    }
    group = h5xx::open_group(group_, join(location, "/"));
    h5xx::link(step_, group, "step");
    h5xx::link(time_, group, "time");
    return on_write_.connect(bind(&write_dataset<T>, H5::DataSet(), group, "sample", slot));
}

connection append::on_prepend_write(slot_function_type const& slot)
{
    return on_prepend_write_.connect(slot);
}

connection append::on_append_write(slot_function_type const& slot)
{
    return on_append_write_.connect(slot);
}

void append::write()
{
    on_prepend_write_();
    write_step_time();
    on_write_();
    on_append_write_();
}

void append::write_step_time()
{
    h5xx::write_chunked_dataset(step_, clock_->step());
    h5xx::write_chunked_dataset(time_, clock_->time());
}

static append::slot_function_type
wrap_write(boost::shared_ptr<append> instance)
{
    return bind(&append::write, instance);
}

/**
 * As write slots we support functors with return by copy, return by const
 * reference and return by non-const reference. Non-const references are
 * supported since it is not possible to bind more than one data slot
 * under the same property name to Lua, therefore for modules with
 * read-write data (e.g. samples::host::phase_space) we bind only the
 * read-write slot returning a non-const reference.
 */
void append::luaopen(lua_State* L)
{
    using namespace luabind;
    module(L, "libhalmd")
    [
        namespace_("io")
        [
            namespace_("writers")
            [
                namespace_("h5md")
                [
<<<<<<< HEAD
                    class_<append, shared_ptr<append> >("append")
                        .def(constructor<H5::Group const&, vector<string> const&, shared_ptr<clock_type const> >())
                        .property("group", &append::group)
=======
                    class_<append, boost::shared_ptr<append> >("append")
                        .def(constructor<H5::Group const&, vector<string> const&, boost::shared_ptr<clock_type const> >())
>>>>>>> c683f8db
                        .property("write", &wrap_write)
                        .def("on_write", &append::on_write<float>, pure_out_value(_2))
                        .def("on_write", &append::on_write<float&>, pure_out_value(_2))
                        .def("on_write", &append::on_write<float const&>, pure_out_value(_2))
                        .def("on_write", &append::on_write<double>, pure_out_value(_2))
                        .def("on_write", &append::on_write<double&>, pure_out_value(_2))
                        .def("on_write", &append::on_write<double const&>, pure_out_value(_2))
                        .def("on_write", &append::on_write<fixed_vector<float, 2> >, pure_out_value(_2))
                        .def("on_write", &append::on_write<fixed_vector<float, 2>&>, pure_out_value(_2))
                        .def("on_write", &append::on_write<fixed_vector<float, 2> const&>, pure_out_value(_2))
                        .def("on_write", &append::on_write<fixed_vector<float, 3> >, pure_out_value(_2))
                        .def("on_write", &append::on_write<fixed_vector<float, 3>&>, pure_out_value(_2))
                        .def("on_write", &append::on_write<fixed_vector<float, 3> const&>, pure_out_value(_2))
                        .def("on_write", &append::on_write<fixed_vector<double, 2> >, pure_out_value(_2))
                        .def("on_write", &append::on_write<fixed_vector<double, 2>&>, pure_out_value(_2))
                        .def("on_write", &append::on_write<fixed_vector<double, 2> const&>, pure_out_value(_2))
                        .def("on_write", &append::on_write<fixed_vector<double, 3> >, pure_out_value(_2))
                        .def("on_write", &append::on_write<fixed_vector<double, 3>&>, pure_out_value(_2))
                        .def("on_write", &append::on_write<fixed_vector<double, 3> const&>, pure_out_value(_2))
                        .def("on_write", &append::on_write<vector<float> >, pure_out_value(_2))
                        .def("on_write", &append::on_write<vector<float>&>, pure_out_value(_2))
                        .def("on_write", &append::on_write<vector<float> const&>, pure_out_value(_2))
                        .def("on_write", &append::on_write<vector<double> >, pure_out_value(_2))
                        .def("on_write", &append::on_write<vector<double>&>, pure_out_value(_2))
                        .def("on_write", &append::on_write<vector<double> const&>, pure_out_value(_2))
                        .def("on_write", &append::on_write<vector<fixed_vector<float, 2> > >, pure_out_value(_2))
                        .def("on_write", &append::on_write<vector<fixed_vector<float, 2> >&>, pure_out_value(_2))
                        .def("on_write", &append::on_write<vector<fixed_vector<float, 2> > const&>, pure_out_value(_2))
                        .def("on_write", &append::on_write<vector<fixed_vector<float, 3> > >, pure_out_value(_2))
                        .def("on_write", &append::on_write<vector<fixed_vector<float, 3> >&>, pure_out_value(_2))
                        .def("on_write", &append::on_write<vector<fixed_vector<float, 3> > const&>, pure_out_value(_2))
                        .def("on_write", &append::on_write<vector<fixed_vector<double, 2> > >, pure_out_value(_2))
                        .def("on_write", &append::on_write<vector<fixed_vector<double, 2> >&>, pure_out_value(_2))
                        .def("on_write", &append::on_write<vector<fixed_vector<double, 2> > const&>, pure_out_value(_2))
                        .def("on_write", &append::on_write<vector<fixed_vector<double, 3> > >, pure_out_value(_2))
                        .def("on_write", &append::on_write<vector<fixed_vector<double, 3> >&>, pure_out_value(_2))
                        .def("on_write", &append::on_write<vector<fixed_vector<double, 3> > const&>, pure_out_value(_2))
                        .def("on_write", &append::on_write<vector<fixed_vector<float, 2>, raw_allocator<fixed_vector<float, 2> > >&>, pure_out_value(_2))
                        .def("on_write", &append::on_write<vector<fixed_vector<float, 2>, raw_allocator<fixed_vector<float, 2> > > const&>, pure_out_value(_2))
                        .def("on_write", &append::on_write<vector<fixed_vector<float, 3>, raw_allocator<fixed_vector<float, 3> > >&>, pure_out_value(_2))
                        .def("on_write", &append::on_write<vector<fixed_vector<float, 3>, raw_allocator<fixed_vector<float, 3> > > const&>, pure_out_value(_2))
                        .def("on_write", &append::on_write<vector<fixed_vector<double, 2>, raw_allocator<fixed_vector<double, 2> > >&>, pure_out_value(_2))
                        .def("on_write", &append::on_write<vector<fixed_vector<double, 2>, raw_allocator<fixed_vector<double, 2> > > const&>, pure_out_value(_2))
                        .def("on_write", &append::on_write<vector<fixed_vector<double, 3>, raw_allocator<fixed_vector<double, 3> > >&>, pure_out_value(_2))
                        .def("on_write", &append::on_write<vector<fixed_vector<double, 3>, raw_allocator<fixed_vector<double, 3> > > const&>, pure_out_value(_2))
<<<<<<< HEAD
                        .def("on_write", &append::on_write<vector<unsigned int, raw_allocator<unsigned int > >&>, pure_out_value(_2))
                        .def("on_write", &append::on_write<vector<unsigned int, raw_allocator<unsigned int > > const&>, pure_out_value(_2))
                        .def("on_write", &append::on_write<vector<array<float, 3> > >, pure_out_value(_2))
                        .def("on_write", &append::on_write<vector<array<float, 3> >&>, pure_out_value(_2))
                        .def("on_write", &append::on_write<vector<array<float, 3> > const&>, pure_out_value(_2))
                        .def("on_write", &append::on_write<vector<array<double, 3> > >, pure_out_value(_2))
                        .def("on_write", &append::on_write<vector<array<double, 3> >&>, pure_out_value(_2))
                        .def("on_write", &append::on_write<vector<array<double, 3> > const&>, pure_out_value(_2))
=======
                        .def("on_write", &append::on_write<vector<boost::array<float, 3> > >, pure_out_value(_2))
                        .def("on_write", &append::on_write<vector<boost::array<float, 3> >&>, pure_out_value(_2))
                        .def("on_write", &append::on_write<vector<boost::array<float, 3> > const&>, pure_out_value(_2))
                        .def("on_write", &append::on_write<vector<boost::array<double, 3> > >, pure_out_value(_2))
                        .def("on_write", &append::on_write<vector<boost::array<double, 3> >&>, pure_out_value(_2))
                        .def("on_write", &append::on_write<vector<boost::array<double, 3> > const&>, pure_out_value(_2))
>>>>>>> c683f8db
                        .def("on_write", &append::on_write<multi_array<float, 2> >, pure_out_value(_2))
                        .def("on_write", &append::on_write<multi_array<float, 2>&>, pure_out_value(_2))
                        .def("on_write", &append::on_write<multi_array<float, 2> const&>, pure_out_value(_2))
                        .def("on_write", &append::on_write<multi_array<float, 3> >, pure_out_value(_2))
                        .def("on_write", &append::on_write<multi_array<float, 3>&>, pure_out_value(_2))
                        .def("on_write", &append::on_write<multi_array<float, 3> const&>, pure_out_value(_2))
                        .def("on_write", &append::on_write<multi_array<double, 2> >, pure_out_value(_2))
                        .def("on_write", &append::on_write<multi_array<double, 2>&>, pure_out_value(_2))
                        .def("on_write", &append::on_write<multi_array<double, 2> const&>, pure_out_value(_2))
                        .def("on_write", &append::on_write<multi_array<double, 3> >, pure_out_value(_2))
                        .def("on_write", &append::on_write<multi_array<double, 3>&>, pure_out_value(_2))
                        .def("on_write", &append::on_write<multi_array<double, 3> const&>, pure_out_value(_2))
                        .def("on_write", &append::on_write<multi_array<uint64_t, 2> >, pure_out_value(_2))
                        .def("on_write", &append::on_write<multi_array<uint64_t, 2>&>, pure_out_value(_2))
                        .def("on_write", &append::on_write<multi_array<uint64_t, 2> const&>, pure_out_value(_2))
                        .def("on_write", &append::on_write<multi_array<uint64_t, 3> >, pure_out_value(_2))
                        .def("on_write", &append::on_write<multi_array<uint64_t, 3>&>, pure_out_value(_2))
                        .def("on_write", &append::on_write<multi_array<uint64_t, 3> const&>, pure_out_value(_2))
                        .def("on_prepend_write", &append::on_prepend_write)
                        .def("on_append_write", &append::on_append_write)
                ]
            ]
        ]
    ];
}

HALMD_LUA_API int luaopen_libhalmd_io_writers_h5md_append(lua_State* L)
{
    append::luaopen(L);
    return 0;
}

} // namespace h5md
} // namespace writers
} // namespace io
} // namespace halmd<|MERGE_RESOLUTION|>--- conflicted
+++ resolved
@@ -164,14 +164,9 @@
             [
                 namespace_("h5md")
                 [
-<<<<<<< HEAD
-                    class_<append, shared_ptr<append> >("append")
-                        .def(constructor<H5::Group const&, vector<string> const&, shared_ptr<clock_type const> >())
-                        .property("group", &append::group)
-=======
                     class_<append, boost::shared_ptr<append> >("append")
                         .def(constructor<H5::Group const&, vector<string> const&, boost::shared_ptr<clock_type const> >())
->>>>>>> c683f8db
+                        .property("group", &append::group)
                         .property("write", &wrap_write)
                         .def("on_write", &append::on_write<float>, pure_out_value(_2))
                         .def("on_write", &append::on_write<float&>, pure_out_value(_2))
@@ -217,23 +212,14 @@
                         .def("on_write", &append::on_write<vector<fixed_vector<double, 2>, raw_allocator<fixed_vector<double, 2> > > const&>, pure_out_value(_2))
                         .def("on_write", &append::on_write<vector<fixed_vector<double, 3>, raw_allocator<fixed_vector<double, 3> > >&>, pure_out_value(_2))
                         .def("on_write", &append::on_write<vector<fixed_vector<double, 3>, raw_allocator<fixed_vector<double, 3> > > const&>, pure_out_value(_2))
-<<<<<<< HEAD
                         .def("on_write", &append::on_write<vector<unsigned int, raw_allocator<unsigned int > >&>, pure_out_value(_2))
                         .def("on_write", &append::on_write<vector<unsigned int, raw_allocator<unsigned int > > const&>, pure_out_value(_2))
-                        .def("on_write", &append::on_write<vector<array<float, 3> > >, pure_out_value(_2))
-                        .def("on_write", &append::on_write<vector<array<float, 3> >&>, pure_out_value(_2))
-                        .def("on_write", &append::on_write<vector<array<float, 3> > const&>, pure_out_value(_2))
-                        .def("on_write", &append::on_write<vector<array<double, 3> > >, pure_out_value(_2))
-                        .def("on_write", &append::on_write<vector<array<double, 3> >&>, pure_out_value(_2))
-                        .def("on_write", &append::on_write<vector<array<double, 3> > const&>, pure_out_value(_2))
-=======
                         .def("on_write", &append::on_write<vector<boost::array<float, 3> > >, pure_out_value(_2))
                         .def("on_write", &append::on_write<vector<boost::array<float, 3> >&>, pure_out_value(_2))
                         .def("on_write", &append::on_write<vector<boost::array<float, 3> > const&>, pure_out_value(_2))
                         .def("on_write", &append::on_write<vector<boost::array<double, 3> > >, pure_out_value(_2))
                         .def("on_write", &append::on_write<vector<boost::array<double, 3> >&>, pure_out_value(_2))
                         .def("on_write", &append::on_write<vector<boost::array<double, 3> > const&>, pure_out_value(_2))
->>>>>>> c683f8db
                         .def("on_write", &append::on_write<multi_array<float, 2> >, pure_out_value(_2))
                         .def("on_write", &append::on_write<multi_array<float, 2>&>, pure_out_value(_2))
                         .def("on_write", &append::on_write<multi_array<float, 2> const&>, pure_out_value(_2))
