/*
 * Copyright © 2011  Peter Colberg and Felix Höfling
 *
 * This file is part of HALMD.
 *
 * HALMD is free software: you can redistribute it and/or modify
 * it under the terms of the GNU General Public License as published by
 * the Free Software Foundation, either version 3 of the License, or
 * (at your option) any later version.
 *
 * This program is distributed in the hope that it will be useful,
 * but WITHOUT ANY WARRANTY; without even the implied warranty of
 * MERCHANTABILITY or FITNESS FOR A PARTICULAR PURPOSE.  See the
 * GNU General Public License for more details.
 *
 * You should have received a copy of the GNU General Public License
 * along with this program.  If not, see <http://www.gnu.org/licenses/>.
 */

#include <algorithm>
#include <boost/foreach.hpp>
#include <cassert>
#include <exception>

#include <halmd/observables/dynamics/blocking_scheme.hpp>
#include <halmd/utility/lua/lua.hpp>

using namespace boost;
using namespace std;

namespace halmd {
namespace observables {
namespace dynamics {

blocking_scheme::blocking_scheme(
    shared_ptr<clock_type const> clock
  , double maximum_lag_time
  , double resolution
  , unsigned int block_size
  , unsigned int shift
  , unsigned int separation
  , shared_ptr<logger_type> logger
)
  // member initialisation
  : clock_(clock)
  , logger_(logger)
  , block_size_(block_size)
  , separation_(separation)
  , timestep_(clock_->timestep())
{
    LOG("size of coarse-graining blocks: " << block_size_);
    if (block_size_ < 2) {
        throw invalid_argument("Minimum size of coarse-graining blocks is 2.");
    }

    // optionally, compute shift of shifted coarse-graining levels ('odd' levels)
    if (shift == 0) {
        shift = static_cast<unsigned int>(std::sqrt(block_size_));
    }
    else if (shift >= block_size_) {
        throw invalid_argument("Coarse-graining shift must be less than block size.");
    }
    assert(shift > 0);

    // report shift only if shifted blocks ('odd' levels) are enabled
    if (shift > 1) {
        LOG("coarse-graining shift: " << shift);
    }
    else {
        LOG("disable shifted coarse-graining blocks");
    }

    LOG("minimal separation of samples in time: " << separation_ * resolution);

    // set up sampling intervals for each level
    step_type max_interval = static_cast<step_type>(maximum_lag_time / clock_->timestep());
    step_type s = static_cast<step_type>(resolution / clock_->timestep());
    while (s <= max_interval)
    {
        interval_.push_back(s);               // even levels
        if (shift > 1) {                      // odd levels, skip if disabled
            step_type s_odd = s * shift;
            if (s_odd <= max_interval) {
                interval_.push_back(s_odd);
            }
        }
        s *= block_size_;
    }
    unsigned int block_count = interval_.size();
    LOG("number of coarse-graining blocks: " << block_count);
    if (block_count == 0) {
        LOG_WARNING("temporal resolution (" << resolution << ") exceeds simulation time (" << maximum_lag_time << ")");
        throw invalid_argument("Sampling interval of dynamic correlations is too large.");
    }

    // setup initial time origin for each level
    origin_.resize(block_count, 0);

    // construct associated time grid
    time_.resize(boost::extents[block_count][block_size_]);
    for (unsigned int i = 0; i < block_count; ++i) {
        for (unsigned int j = 0; j < block_size_; ++j) {
            time_[i][j] = (interval_[i] * j) * clock_->timestep();
        }
    }
}

connection blocking_scheme::on_correlate(shared_ptr<correlation_base> tcf)
{
    assert(find(tcf_.begin(), tcf_.end(), tcf) == tcf_.end());
    return tcf_.connect(tcf);
}

connection blocking_scheme::on_sample(shared_ptr<block_sample_type> block_sample)
{
    assert(block_sample->count() == count());
    assert(block_sample->block_size() == block_size_);
    // check for duplicate shared_ptr to the same block sample,
    // which would result in duplicate push and pop operations
    assert(find(block_sample_.begin(), block_sample_.end(), block_sample) == block_sample_.end());
    return block_sample_.connect(block_sample);
}

void blocking_scheme::sample()
{
    on_prepend_sample_();

    LOG_TRACE("append sample(s)");

<<<<<<< HEAD
    step_type const step = clock_->step();
=======
    // check time step is same as upon construction
    if (clock_->timestep() != timestep_) {
        throw logic_error("blocking scheme does not allow variable time step");
    }

    // check integrity of input data
    step_type step = clock_->step();
    BOOST_FOREACH(shared_ptr<block_sample_type> block_sample, block_sample_) {
        if (block_sample->step() != step) {
            throw logic_error("input sample was not updated");
        }
    }
>>>>>>> 805fd6a3

    // iterate over all coarse-graining levels
    for (unsigned int i = 0; i < interval_.size(); ++i) {
        if (step % interval_[i] == 0 && step >= origin_[i]) {
            // append current sample to block at level 'i' for each sample type
            LOG_TRACE("append sample(s) to blocking level " << i);
            BOOST_FOREACH(shared_ptr<block_sample_type> block_sample, block_sample_) {
                block_sample->push_back(i);
            }

            // process data if block at level 'i' is full
            //
            // Checking the first blocking scheme only is sufficient,
            // since all of them are modified synchronously
            if (!block_sample_.empty() && (*block_sample_.begin())->full(i)) {
                process(i);
            }
        }
    }
    on_append_sample_();
}

void blocking_scheme::finalise()
{
    on_prepend_finalise_();
    // iterate over all coarse-graining levels
    for (unsigned int i = 0; i < interval_.size(); ++i) {
        // process remaining data at level 'i'
        while (!block_sample_.empty() && !(*block_sample_.begin())->empty(i)) {
            process(i);
        }
    }
    on_append_finalise_();
}

void blocking_scheme::process(unsigned int level)
{
    // call all registered correlation modules
    // and correlate block data with first entry
    LOG_TRACE("compute correlations at blocking level " << level << " from step " << origin_[level]);
    BOOST_FOREACH(shared_ptr<correlation_base> tcf, tcf_) {
        tcf->compute(level);
    }

    // update time origin for next computation at this level
    //
    // make sure that the new origin is a multiple of this level's sampling interval
    // and at least incremented by one interval
    unsigned int skip = max((separation_ + interval_[level] - 1) / interval_[level], step_type(1));
    origin_[level] += skip * interval_[level];

    // for each block structure, discard all entries earlier
    // than the new time origin at this level
    LOG_TRACE("discard first " << skip << " entries at level " << level);
    BOOST_FOREACH(shared_ptr<block_sample_type> block_sample, block_sample_) {
        for (unsigned int k = 0; k < skip && !block_sample->empty(level); ++k) {
            block_sample->pop_front(level);
        }
    }
}

connection blocking_scheme::on_prepend_sample(slot_function_type const& slot)
{
    return on_prepend_sample_.connect(slot);
}

connection blocking_scheme::on_append_sample(slot_function_type const& slot)
{
    return on_append_sample_.connect(slot);
}

connection blocking_scheme::on_prepend_finalise(slot_function_type const& slot)
{
    return on_prepend_finalise_.connect(slot);
}

connection blocking_scheme::on_append_finalise(slot_function_type const& slot)
{
    return on_append_finalise_.connect(slot);
}

blocking_scheme::slot_function_type
static wrap_sample(shared_ptr<blocking_scheme> self)
{
    return bind(&blocking_scheme::sample, self);
}

blocking_scheme::slot_function_type
static wrap_finalise(shared_ptr<blocking_scheme> self)
{
    return bind(&blocking_scheme::finalise, self);
}

static function<blocking_scheme::block_time_type const& ()>
wrap_time(shared_ptr<blocking_scheme> self)
{
    return bind(&blocking_scheme::time, self);
}

void blocking_scheme::luaopen(lua_State* L)
{
    using namespace luabind;
    module(L, "libhalmd")
    [
        namespace_("observables")
        [
            namespace_("dynamics")
            [
                class_<blocking_scheme, shared_ptr<blocking_scheme> >("blocking_scheme")
                    .def(constructor<
                        shared_ptr<clock_type const>
                      , double
                      , double
                      , unsigned int
                      , unsigned int
                      , unsigned int
                      , shared_ptr<logger_type>
                    >())
                    .property("finalise", &wrap_finalise)
                    .property("sample", &wrap_sample)
                    .property("block_size", &blocking_scheme::block_size)
                    .property("separation", &blocking_scheme::separation)
                    .property("count", &blocking_scheme::count)
                    .property("time", &wrap_time)
                    .def("on_correlate", &blocking_scheme::on_correlate)
                    .def("on_sample", &blocking_scheme::on_sample)
                    .def("on_prepend_sample", &blocking_scheme::on_prepend_sample)
                    .def("on_append_sample", &blocking_scheme::on_append_sample)
                    .def("on_prepend_finalise", &blocking_scheme::on_prepend_finalise)
                    .def("on_append_finalise", &blocking_scheme::on_append_finalise)
            ]
        ]
    ];
}

HALMD_LUA_API int luaopen_libhalmd_observables_dynamics_blocking_scheme(lua_State* L)
{
    blocking_scheme::luaopen(L);
    return 0;
}

} // namespace dynamics
} // namespace observables
} // namespace halmd<|MERGE_RESOLUTION|>--- conflicted
+++ resolved
@@ -127,22 +127,12 @@
 
     LOG_TRACE("append sample(s)");
 
-<<<<<<< HEAD
-    step_type const step = clock_->step();
-=======
     // check time step is same as upon construction
     if (clock_->timestep() != timestep_) {
         throw logic_error("blocking scheme does not allow variable time step");
     }
 
-    // check integrity of input data
-    step_type step = clock_->step();
-    BOOST_FOREACH(shared_ptr<block_sample_type> block_sample, block_sample_) {
-        if (block_sample->step() != step) {
-            throw logic_error("input sample was not updated");
-        }
-    }
->>>>>>> 805fd6a3
+    step_type const step = clock_->step();
 
     // iterate over all coarse-graining levels
     for (unsigned int i = 0; i < interval_.size(); ++i) {
