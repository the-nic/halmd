--- conflicted
+++ resolved
@@ -132,17 +132,7 @@
         throw logic_error("blocking scheme does not allow variable time step");
     }
 
-<<<<<<< HEAD
     step_type const step = clock_->step();
-=======
-    // check integrity of input data
-    step_type step = clock_->step();
-    BOOST_FOREACH(boost::shared_ptr<block_sample_type> block_sample, block_sample_) {
-        if (block_sample->step() != step) {
-            throw logic_error("input sample was not updated");
-        }
-    }
->>>>>>> c683f8db
 
     // iterate over all coarse-graining levels
     for (unsigned int i = 0; i < interval_.size(); ++i) {
