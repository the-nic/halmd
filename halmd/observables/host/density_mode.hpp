/*
 * Copyright © 2011  Felix Höfling
 *
 * This file is part of HALMD.
 *
 * HALMD is free software: you can redistribute it and/or modify
 * it under the terms of the GNU General Public License as published by
 * the Free Software Foundation, either version 3 of the License, or
 * (at your option) any later version.
 *
 * This program is distributed in the hope that it will be useful,
 * but WITHOUT ANY WARRANTY; without even the implied warranty of
 * MERCHANTABILITY or FITNESS FOR A PARTICULAR PURPOSE.  See the
 * GNU General Public License for more details.
 *
 * You should have received a copy of the GNU General Public License
 * along with this program.  If not, see <http://www.gnu.org/licenses/>.
 */

#ifndef HALMD_OBSERVABLES_HOST_DENSITY_MODE_HPP
#define HALMD_OBSERVABLES_HOST_DENSITY_MODE_HPP

#include <boost/make_shared.hpp>
#include <lua.hpp>

#include <halmd/io/logger.hpp>
#include <halmd/mdsim/clock.hpp>
#include <halmd/mdsim/type_traits.hpp>
#include <halmd/observables/density_mode.hpp>
#include <halmd/observables/host/samples/phase_space.hpp>
#include <halmd/observables/utility/wavevector.hpp>
#include <halmd/utility/profiler.hpp>

namespace halmd {
namespace observables {
namespace host {

/**
 *  compute Fourier modes of the particle density
 *
 *  @f$ \rho_{\vec q} = \sum_{i=1}^N \exp(\textrm{i}\vec q \cdot \vec r_i) @f$
 *  for each particle type
 */
template <int dimension, typename float_type>
class density_mode
  : public observables::density_mode<dimension>
{
private:
    typedef observables::density_mode<dimension> _Base;
    typedef signal<void ()> signal_type;

public:
    typedef typename _Base::density_mode_sample_type density_mode_sample_type;
    typedef typename _Base::wavevector_type wavevector_type;
    typedef host::samples::phase_space<dimension, float_type> phase_space_type;
    typedef logger logger_type;
    typedef typename _Base::slot_function_type slot_function_type;
    typedef mdsim::clock clock_type;
    typedef typename clock_type::step_type step_type;

    typedef fixed_vector<float_type, dimension> vector_type;
    typedef typename density_mode_sample_type::mode_type mode_type;

<<<<<<< HEAD
    struct runtime
    {
        typedef typename profiler_type::accumulator_type accumulator_type;
        accumulator_type acquire;
    };

=======
>>>>>>> 6c4679c3
    static void luaopen(lua_State* L);

    density_mode(
        boost::shared_ptr<phase_space_type const> phase_space
      , boost::shared_ptr<wavevector_type const> wavevector
      , boost::shared_ptr<clock_type const> clock
      , boost::shared_ptr<logger_type> logger = boost::make_shared<logger_type>()
    );

    /**
    * compute density modes from phase space sample and store with given time stamp
    */
    virtual void acquire();

    virtual connection on_acquire(slot_function_type const& slot)
    {
        return on_acquire_.connect(slot);
    }

    //! returns nested list of density modes
    virtual typename _Base::result_type const& value() const
    {
        return rho_sample_.rho;
    }

    //! returns simulation step when sample was taken
    virtual step_type step() const
    {
        return rho_sample_.step;
    }

    //! returns wavevector object
    virtual wavevector_type const& wavevector() const
    {
        return *wavevector_;
    }

    //! returns wavenumber grid
    virtual std::vector<double> const& wavenumber() const
    {
        return wavevector_->wavenumber();
    }

private:
    typedef halmd::utility::profiler profiler_type;
    typedef typename profiler_type::accumulator_type accumulator_type;
    typedef typename profiler_type::scoped_timer_type scoped_timer_type;

    struct runtime
    {
        accumulator_type sample;
    };

    boost::shared_ptr<phase_space_type const> phase_space_;
    boost::shared_ptr<wavevector_type const> wavevector_;
    boost::shared_ptr<clock_type const> clock_;
    boost::shared_ptr<logger_type> logger_;

    /** data structure for density modes */
    density_mode_sample_type rho_sample_;
    /** profiling runtime accumulators */
    runtime runtime_;

    signal_type on_acquire_;
};

} // namespace observables
} // namespace host
} // namespace halmd

#endif /* ! HALMD_OBSERVABLES_HOST_DENSITY_MODE_HPP */<|MERGE_RESOLUTION|>--- conflicted
+++ resolved
@@ -61,15 +61,6 @@
     typedef fixed_vector<float_type, dimension> vector_type;
     typedef typename density_mode_sample_type::mode_type mode_type;
 
-<<<<<<< HEAD
-    struct runtime
-    {
-        typedef typename profiler_type::accumulator_type accumulator_type;
-        accumulator_type acquire;
-    };
-
-=======
->>>>>>> 6c4679c3
     static void luaopen(lua_State* L);
 
     density_mode(
@@ -120,7 +111,7 @@
 
     struct runtime
     {
-        accumulator_type sample;
+        accumulator_type acquire;
     };
 
     boost::shared_ptr<phase_space_type const> phase_space_;
