--- conflicted
+++ resolved
@@ -37,19 +37,11 @@
 
 template <int dimension, typename float_type>
 phase_space<dimension, float_type>::phase_space(
-<<<<<<< HEAD
-    shared_ptr<particle_group_type const> particle_group
-  , shared_ptr<particle_type> particle
-  , shared_ptr<box_type const> box
-  , shared_ptr<clock_type const> clock
-  , shared_ptr<logger_type> logger
-=======
-    boost::shared_ptr<sample_type> sample
-  , boost::shared_ptr<particle_type const> particle
+    boost::shared_ptr<particle_group_type const> particle_group
+  , boost::shared_ptr<particle_type> particle
   , boost::shared_ptr<box_type const> box
   , boost::shared_ptr<clock_type const> clock
   , boost::shared_ptr<logger_type> logger
->>>>>>> c683f8db
 )
   : particle_group_(particle_group)
   , particle_(particle)
@@ -63,7 +55,7 @@
  * Sample phase_space
  */
 template <int dimension, typename float_type>
-shared_ptr<typename phase_space<dimension, float_type>::sample_type const>
+boost::shared_ptr<typename phase_space<dimension, float_type>::sample_type const>
 phase_space<dimension, float_type>::acquire()
 {
     scoped_timer_type timer(runtime_.acquire);
@@ -79,7 +71,7 @@
     // to hold a previous copy of the sample
     {
         scoped_timer_type timer(runtime_.reset);
-        sample_ = make_shared<sample_type>(particle_group_->size(), clock_->step());
+        sample_ = boost::make_shared<sample_type>(particle_group_->size(), clock_->step());
     }
 
     typename particle_type::position_array_type& particle_position = particle_->position();
@@ -109,7 +101,7 @@
 }
 
 template <int dimension, typename float_type>
-void phase_space<dimension, float_type>::set(shared_ptr<sample_type const> sample)
+void phase_space<dimension, float_type>::set(boost::shared_ptr<sample_type const> sample)
 {
     scoped_timer_type timer(runtime_.set);
 
@@ -144,50 +136,50 @@
 }
 
 template <typename phase_space_type, typename sample_type>
-static function<shared_ptr<sample_type const> ()>
-wrap_acquire(shared_ptr<phase_space_type> phase_space)
+static boost::function<boost::shared_ptr<sample_type const> ()>
+wrap_acquire(boost::shared_ptr<phase_space_type> phase_space)
 {
     return bind(&phase_space_type::acquire, phase_space);
 }
 
 template <typename phase_space_type>
 static typename phase_space_type::sample_type::position_array_type const&
-position(shared_ptr<phase_space_type> const& phase_space)
+position(boost::shared_ptr<phase_space_type> const& phase_space)
 {
     return phase_space->acquire()->position();
 }
 
 template <typename phase_space_type>
-static function<typename phase_space_type::sample_type::position_array_type const& ()>
-wrap_position(shared_ptr<phase_space_type> phase_space)
+static boost::function<typename phase_space_type::sample_type::position_array_type const& ()>
+wrap_position(boost::shared_ptr<phase_space_type> phase_space)
 {
     return bind(&position<phase_space_type>, phase_space);
 }
 
 template <typename phase_space_type>
 static typename phase_space_type::sample_type::velocity_array_type const&
-velocity(shared_ptr<phase_space_type> const& phase_space)
+velocity(boost::shared_ptr<phase_space_type> const& phase_space)
 {
     return phase_space->acquire()->velocity();
 }
 
 template <typename phase_space_type>
-static function<typename phase_space_type::sample_type::velocity_array_type const& ()>
-wrap_velocity(shared_ptr<phase_space_type> phase_space)
+static boost::function<typename phase_space_type::sample_type::velocity_array_type const& ()>
+wrap_velocity(boost::shared_ptr<phase_space_type> phase_space)
 {
     return bind(&velocity<phase_space_type>, phase_space);
 }
 
 template <typename phase_space_type>
 static typename phase_space_type::sample_type::species_array_type const&
-species(shared_ptr<phase_space_type> const& phase_space)
+species(boost::shared_ptr<phase_space_type> const& phase_space)
 {
     return phase_space->acquire()->species();
 }
 
 template <typename phase_space_type>
-static function<typename phase_space_type::sample_type::species_array_type const& ()>
-wrap_species(shared_ptr<phase_space_type> phase_space)
+static boost::function<typename phase_space_type::sample_type::species_array_type const& ()>
+wrap_species(boost::shared_ptr<phase_space_type> phase_space)
 {
     return bind(&species<phase_space_type>, phase_space);
 }
@@ -207,17 +199,12 @@
     [
         namespace_("observables")
         [
-<<<<<<< HEAD
             class_<phase_space>(class_name.c_str())
                 .property("acquire", &wrap_acquire<phase_space, sample_type>)
                 .property("position", &wrap_position<phase_space>)
                 .property("velocity", &wrap_velocity<phase_space>)
                 .property("species", &wrap_species<phase_space>)
                 .property("dimension", &wrap_dimension<phase_space>)
-=======
-            class_<phase_space, boost::shared_ptr<_Base>, _Base>(class_name.c_str())
-                .property("dimension", &wrap_dimension<dimension, float_type>)
->>>>>>> c683f8db
                 .scope
                 [
                     class_<runtime>("runtime")
@@ -227,26 +214,16 @@
                 ]
                 .def_readonly("runtime", &phase_space::runtime_)
 
-<<<<<<< HEAD
           , namespace_("host")
             [
-                def("phase_space", &make_shared<phase_space
-                   , shared_ptr<particle_group_type const>
-                   , shared_ptr<particle_type>
-                   , shared_ptr<box_type const>
-                   , shared_ptr<clock_type const>
-                   , shared_ptr<logger_type>
+                def("phase_space", &boost::make_shared<phase_space
+                   , boost::shared_ptr<particle_group_type const>
+                   , boost::shared_ptr<particle_type>
+                   , boost::shared_ptr<box_type const>
+                   , boost::shared_ptr<clock_type const>
+                   , boost::shared_ptr<logger_type>
                 >)
             ]
-=======
-          , def("phase_space", &boost::make_shared<phase_space
-               , boost::shared_ptr<sample_type>
-               , boost::shared_ptr<particle_type const>
-               , boost::shared_ptr<box_type const>
-               , boost::shared_ptr<clock_type const>
-               , boost::shared_ptr<logger_type>
-            >)
->>>>>>> c683f8db
         ]
     ];
 }
