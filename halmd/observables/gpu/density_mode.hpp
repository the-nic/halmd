--- conflicted
+++ resolved
@@ -65,15 +65,6 @@
     typedef typename mdsim::type_traits<dimension, float>::gpu::coalesced_vector_type gpu_vector_type;
     typedef typename density_mode_sample_type::mode_type mode_type;
 
-<<<<<<< HEAD
-    struct runtime
-    {
-        typedef typename profiler_type::accumulator_type accumulator_type;
-        accumulator_type acquire;
-    };
-
-=======
->>>>>>> 6c4679c3
     static void luaopen(lua_State* L);
 
     density_mode(
@@ -124,7 +115,7 @@
 
     struct runtime
     {
-        accumulator_type sample;
+        accumulator_type acquire;
     };
 
     boost::shared_ptr<phase_space_type const> phase_space_;
