/*
 * Copyright © 2008-2011  Peter Colberg and Felix Höfling
 *
 * This file is part of HALMD.
 *
 * HALMD is free software: you can redistribute it and/or modify
 * it under the terms of the GNU General Public License as published by
 * the Free Software Foundation, either version 3 of the License, or
 * (at your option) any later version.
 *
 * This program is distributed in the hope that it will be useful,
 * but WITHOUT ANY WARRANTY; without even the implied warranty of
 * MERCHANTABILITY or FITNESS FOR A PARTICULAR PURPOSE.  See the
 * GNU General Public License for more details.
 *
 * You should have received a copy of the GNU General Public License
 * along with this program.  If not, see <http://www.gnu.org/licenses/>.
 */

#include <exception>

#include <halmd/io/logger.hpp>
#include <halmd/mdsim/gpu/particle_kernel.cuh>
#include <halmd/observables/gpu/phase_space.hpp>
#include <halmd/observables/gpu/phase_space_kernel.hpp>
#include <halmd/utility/lua/lua.hpp>
#include <halmd/utility/scoped_timer.hpp>
#include <halmd/utility/timer.hpp>

using namespace boost;
using namespace std;

namespace halmd {
namespace observables {
namespace gpu {

template <int dimension, typename float_type>
phase_space<gpu::samples::phase_space<dimension, float_type> >::phase_space(
    shared_ptr<sample_type> sample
  , shared_ptr<particle_type const> particle
  , shared_ptr<box_type const> box
  , shared_ptr<clock_type const> clock
  , shared_ptr<logger_type> logger
)
  : sample_(sample)
  , particle_(particle)
  , box_(box)
  , clock_(clock)
  , logger_(logger)
{
    try {
        cuda::copy(static_cast<vector_type>(box_->length()), phase_space_wrapper<dimension>::kernel.box_length);
    }
    catch (cuda::error const&)
    {
        LOG_ERROR("failed to copy box length to GPU");
        throw;
    }
}

template <int dimension, typename float_type>
phase_space<host::samples::phase_space<dimension, float_type> >::phase_space(
    shared_ptr<sample_type> sample
  , shared_ptr<particle_type /* FIXME const */> particle
  , shared_ptr<box_type const> box
  , shared_ptr<clock_type const> clock
  , shared_ptr<logger_type> logger
)
  : sample_(sample)
  , particle_(particle)
  , box_(box)
  , clock_(clock)
  , logger_(logger)
{
}

/**
 * register module runtime accumulators
 */
template <int dimension, typename float_type>
void phase_space<gpu::samples::phase_space<dimension, float_type> >::register_runtimes(profiler_type& profiler)
{
    profiler.register_runtime(runtime_.acquire, "acquire", "acquisition of phase space sample on device");
    profiler.register_runtime(runtime_.reset, "reset", "reset phase space sample on device");
}

template <int dimension, typename float_type>
void phase_space<host::samples::phase_space<dimension, float_type> >::register_runtimes(profiler_type& profiler)
{
    profiler.register_runtime(runtime_.acquire, "acquire", "acquisition of phase space sample on host");
    profiler.register_runtime(runtime_.reset, "reset", "reset phase space sample on host");
}

/**
 * Sample phase_space
 */
template <int dimension, typename float_type>
void phase_space<gpu::samples::phase_space<dimension, float_type> >::acquire()
{
<<<<<<< HEAD
    scoped_timer<timer> timer_(runtime_.acquire);

    if (sample->step == step) {
        LOG_TRACE("[phase_space] sample is up to date");
=======
    if (sample_->step == clock_->step()) {
        LOG_TRACE("sample is up to date");
>>>>>>> 6c4679c3
        return;
    }

    LOG_TRACE("acquire GPU sample");

<<<<<<< HEAD
    // re-allocate memory which allows modules (e.g., dynamics::blocking_scheme)
    // to hold a previous copy of the sample
    {
        scoped_timer<timer> timer_(runtime_.reset);
        sample->reset();
    }

    phase_space_wrapper<dimension>::kernel.r.bind(particle->g_r);
    phase_space_wrapper<dimension>::kernel.image.bind(particle->g_image);
    phase_space_wrapper<dimension>::kernel.v.bind(particle->g_v);
=======
    phase_space_wrapper<dimension>::kernel.r.bind(particle_->g_r);
    phase_space_wrapper<dimension>::kernel.image.bind(particle_->g_image);
    phase_space_wrapper<dimension>::kernel.v.bind(particle_->g_v);
>>>>>>> 6c4679c3

    unsigned int threads = particle_->dim.threads_per_block();
    unsigned int const* g_index = particle_->g_index.data();

    for (size_t i = 0; i < particle_->ntypes.size(); ++i) {
        unsigned int ntype = particle_->ntypes[i];
        cuda::configure((ntype + threads - 1) / threads, threads);
        phase_space_wrapper<dimension>::kernel.sample(g_index, *sample_->r[i], *sample_->v[i], ntype);
        g_index += ntype;
    }

    sample_->step = clock_->step();
}

/**
 * Sample phase_space
 */
template <int dimension, typename float_type>
void phase_space<host::samples::phase_space<dimension, float_type> >::acquire()
{
<<<<<<< HEAD
    scoped_timer<timer> timer_(runtime_.acquire);

    if (sample->step == step) {
        LOG_TRACE("[phase_space] sample is up to date");
=======
    if (sample_->step == clock_->step()) {
        LOG_TRACE("sample is up to date");
>>>>>>> 6c4679c3
        return;
    }

    LOG_TRACE("acquire host sample");

    using mdsim::gpu::particle_kernel::untagged;

    try {
        cuda::copy(particle_->g_r, particle_->h_r);
        cuda::copy(particle_->g_image, particle_->h_image);
        cuda::copy(particle_->g_v, particle_->h_v);
    }
    catch (cuda::error const&) {
        LOG_ERROR("failed to copy phase space from GPU to host");
        throw;
    }

<<<<<<< HEAD
    // re-allocate memory which allows modules (e.g., dynamics::blocking_scheme)
    // to hold a previous copy of the sample
    {
        scoped_timer<timer> timer_(runtime_.reset);
        sample->reset();
    }

    for (size_t i = 0; i < particle->nbox; ++i) {
=======
    for (size_t i = 0; i < particle_->nbox; ++i) {
>>>>>>> 6c4679c3
        unsigned int type, tag;
        vector_type r, v;
        tie(r, type) = untagged<vector_type>(particle_->h_r[i]);
        tie(v, tag) = untagged<vector_type>(particle_->h_v[i]);
        vector_type image = particle_->h_image[i];

        // periodically extended particle position
        assert(type < sample_->r.size());
        assert(tag < sample_->r[type]->size());
        box_->extend_periodic(r, image);
        (*sample_->r[type])[tag] = r;

        // particle velocity
        assert(type < sample_->v.size());
        assert(tag < sample_->v[type]->size());
        (*sample_->v[type])[tag] = v;
    }
    sample_->step = clock_->step();
}

template <int dimension, typename float_type>
static int wrap_gpu_dimension(phase_space<gpu::samples::phase_space<dimension, float_type> > const&)
{
    return dimension;
}

template <int dimension, typename float_type>
void phase_space<gpu::samples::phase_space<dimension, float_type> >::luaopen(lua_State* L)
{
    using namespace luabind;
    static string class_name("phase_space_" + lexical_cast<string>(dimension) + "_");
    module(L, "libhalmd")
    [
        namespace_("observables")
        [
            namespace_("gpu")
            [
                namespace_("gpu")
                [
                    class_<phase_space, shared_ptr<_Base>, _Base>(class_name.c_str())
                        .def(constructor<
                             shared_ptr<sample_type>
                           , shared_ptr<particle_type const>
                           , shared_ptr<box_type const>
                           , shared_ptr<clock_type const>
                           , shared_ptr<logger_type>
                        >())
<<<<<<< HEAD
                        .def("register_runtimes", &phase_space::register_runtimes)
=======
                        .property("dimension", &wrap_gpu_dimension<dimension, float_type>)
>>>>>>> 6c4679c3
                ]
            ]
        ]
    ];
}

template <int dimension, typename float_type>
static int wrap_host_dimension(phase_space<host::samples::phase_space<dimension, float_type> > const&)
{
    return dimension;
}

template <int dimension, typename float_type>
void phase_space<host::samples::phase_space<dimension, float_type> >::luaopen(lua_State* L)
{
    using namespace luabind;
    static string class_name("phase_space_" + lexical_cast<string>(dimension) + "_");
    module(L, "libhalmd")
    [
        namespace_("observables")
        [
            namespace_("gpu")
            [
                namespace_("host")
                [
                    class_<phase_space, shared_ptr<_Base>, _Base>(class_name.c_str())
                        .def(constructor<
                             shared_ptr<sample_type>
                           , shared_ptr<particle_type /* FIXME const */>
                           , shared_ptr<box_type const>
                           , shared_ptr<clock_type const>
                           , shared_ptr<logger_type>
                        >())
<<<<<<< HEAD
                        .def("register_runtimes", &phase_space::register_runtimes)
=======
                        .property("dimension", &wrap_host_dimension<dimension, float_type>)
>>>>>>> 6c4679c3
                ]
            ]
        ]
    ];
}

HALMD_LUA_API int luaopen_libhalmd_observables_gpu_phase_space(lua_State* L)
{
    phase_space<gpu::samples::phase_space<3, float> >::luaopen(L);
    phase_space<gpu::samples::phase_space<2, float> >::luaopen(L);
    phase_space<host::samples::phase_space<3, float> >::luaopen(L);
    phase_space<host::samples::phase_space<2, float> >::luaopen(L);
    return 0;
}

// explicit instantiation
template class phase_space<gpu::samples::phase_space<3, float> >;
template class phase_space<gpu::samples::phase_space<2, float> >;
template class phase_space<host::samples::phase_space<3, float> >;
template class phase_space<host::samples::phase_space<2, float> >;

} // namespace observables
} // namespace gpu
} // namespace halmd<|MERGE_RESOLUTION|>--- conflicted
+++ resolved
@@ -75,58 +75,30 @@
 }
 
 /**
- * register module runtime accumulators
- */
-template <int dimension, typename float_type>
-void phase_space<gpu::samples::phase_space<dimension, float_type> >::register_runtimes(profiler_type& profiler)
-{
-    profiler.register_runtime(runtime_.acquire, "acquire", "acquisition of phase space sample on device");
-    profiler.register_runtime(runtime_.reset, "reset", "reset phase space sample on device");
-}
-
-template <int dimension, typename float_type>
-void phase_space<host::samples::phase_space<dimension, float_type> >::register_runtimes(profiler_type& profiler)
-{
-    profiler.register_runtime(runtime_.acquire, "acquire", "acquisition of phase space sample on host");
-    profiler.register_runtime(runtime_.reset, "reset", "reset phase space sample on host");
-}
-
-/**
  * Sample phase_space
  */
 template <int dimension, typename float_type>
 void phase_space<gpu::samples::phase_space<dimension, float_type> >::acquire()
 {
-<<<<<<< HEAD
-    scoped_timer<timer> timer_(runtime_.acquire);
-
-    if (sample->step == step) {
-        LOG_TRACE("[phase_space] sample is up to date");
-=======
+    scoped_timer_type timer(runtime_.acquire);
+
     if (sample_->step == clock_->step()) {
         LOG_TRACE("sample is up to date");
->>>>>>> 6c4679c3
         return;
     }
 
     LOG_TRACE("acquire GPU sample");
 
-<<<<<<< HEAD
     // re-allocate memory which allows modules (e.g., dynamics::blocking_scheme)
     // to hold a previous copy of the sample
     {
-        scoped_timer<timer> timer_(runtime_.reset);
-        sample->reset();
-    }
-
-    phase_space_wrapper<dimension>::kernel.r.bind(particle->g_r);
-    phase_space_wrapper<dimension>::kernel.image.bind(particle->g_image);
-    phase_space_wrapper<dimension>::kernel.v.bind(particle->g_v);
-=======
+        scoped_timer_type timer(runtime_.reset);
+        sample_->reset();
+    }
+
     phase_space_wrapper<dimension>::kernel.r.bind(particle_->g_r);
     phase_space_wrapper<dimension>::kernel.image.bind(particle_->g_image);
     phase_space_wrapper<dimension>::kernel.v.bind(particle_->g_v);
->>>>>>> 6c4679c3
 
     unsigned int threads = particle_->dim.threads_per_block();
     unsigned int const* g_index = particle_->g_index.data();
@@ -147,15 +119,10 @@
 template <int dimension, typename float_type>
 void phase_space<host::samples::phase_space<dimension, float_type> >::acquire()
 {
-<<<<<<< HEAD
-    scoped_timer<timer> timer_(runtime_.acquire);
-
-    if (sample->step == step) {
-        LOG_TRACE("[phase_space] sample is up to date");
-=======
+    scoped_timer_type timer(runtime_.acquire);
+
     if (sample_->step == clock_->step()) {
         LOG_TRACE("sample is up to date");
->>>>>>> 6c4679c3
         return;
     }
 
@@ -173,18 +140,14 @@
         throw;
     }
 
-<<<<<<< HEAD
     // re-allocate memory which allows modules (e.g., dynamics::blocking_scheme)
     // to hold a previous copy of the sample
     {
-        scoped_timer<timer> timer_(runtime_.reset);
-        sample->reset();
-    }
-
-    for (size_t i = 0; i < particle->nbox; ++i) {
-=======
+        scoped_timer_type timer(runtime_.reset);
+        sample_->reset();
+    }
+
     for (size_t i = 0; i < particle_->nbox; ++i) {
->>>>>>> 6c4679c3
         unsigned int type, tag;
         vector_type r, v;
         tie(r, type) = untagged<vector_type>(particle_->h_r[i]);
@@ -232,11 +195,14 @@
                            , shared_ptr<clock_type const>
                            , shared_ptr<logger_type>
                         >())
-<<<<<<< HEAD
-                        .def("register_runtimes", &phase_space::register_runtimes)
-=======
                         .property("dimension", &wrap_gpu_dimension<dimension, float_type>)
->>>>>>> 6c4679c3
+                        .scope
+                        [
+                            class_<runtime>("runtime")
+                                .def_readonly("acquire", &runtime::acquire)
+                                .def_readonly("reset", &runtime::reset)
+                        ]
+                        .def_readonly("runtime", &phase_space::runtime_)
                 ]
             ]
         ]
@@ -270,11 +236,14 @@
                            , shared_ptr<clock_type const>
                            , shared_ptr<logger_type>
                         >())
-<<<<<<< HEAD
-                        .def("register_runtimes", &phase_space::register_runtimes)
-=======
                         .property("dimension", &wrap_host_dimension<dimension, float_type>)
->>>>>>> 6c4679c3
+                        .scope
+                        [
+                            class_<runtime>("runtime")
+                                .def_readonly("acquire", &runtime::acquire)
+                                .def_readonly("reset", &runtime::reset)
+                        ]
+                        .def_readonly("runtime", &phase_space::runtime_)
                 ]
             ]
         ]
