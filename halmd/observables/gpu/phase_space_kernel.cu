/*
 * Copyright © 2008-2010  Peter Colberg
 *
 * This file is part of HALMD.
 *
 * HALMD is free software: you can redistribute it and/or modify
 * it under the terms of the GNU General Public License as published by
 * the Free Software Foundation, either version 3 of the License, or
 * (at your option) any later version.
 *
 * This program is distributed in the hope that it will be useful,
 * but WITHOUT ANY WARRANTY; without even the implied warranty of
 * MERCHANTABILITY or FITNESS FOR A PARTICULAR PURPOSE.  See the
 * GNU General Public License for more details.
 *
 * You should have received a copy of the GNU General Public License
 * along with this program.  If not, see <http://www.gnu.org/licenses/>.
 */

#include <halmd/mdsim/gpu/box_kernel.cuh>
#include <halmd/mdsim/gpu/particle_kernel.cuh>
#include <halmd/numeric/blas/blas.hpp>
#include <halmd/observables/gpu/phase_space_kernel.hpp>
#include <halmd/utility/gpu/thread.cuh>

using namespace halmd::mdsim::gpu; //< namespace box_kernel

namespace halmd {
namespace observables {
namespace gpu {
namespace phase_space_kernel {

/** positions, types */
texture<float4> r_;
/** minimum image vectors */
texture<void> image_;
/** velocities, tags */
texture<float4> v_;

/**
 * sample phase space for all particle of a single species
 */
template <typename vector_type, typename T>
<<<<<<< HEAD
__global__ void sample(unsigned int const* g_reverse_tag, T* g_r, T* g_v, unsigned int npart)
=======
__global__ void sample(
    unsigned int const* g_reverse_tag
  , T* g_r
  , T* g_v
  , unsigned int ntype
  , vector_type box_length
)
>>>>>>> 76dad690
{
    using mdsim::gpu::particle_kernel::untagged;
    using mdsim::gpu::particle_kernel::tagged;

    enum { dimension = vector_type::static_size };
    typedef typename phase_space_wrapper<dimension>::coalesced_vector_type coalesced_vector_type;

    if (GTID < npart) {
        // permutation index
        uint const rtag = g_reverse_tag[GTID];
        // fetch particle from texture caches
        unsigned int tag, type;
        vector_type r, v;
        tie(r, type) = untagged<vector_type>(tex1Dfetch(r_, rtag));
        tie(v, tag) = untagged<vector_type>(tex1Dfetch(v_, rtag));
        // extend particle positions in periodic box
        vector_type image = tex1Dfetch(reinterpret_cast<texture<coalesced_vector_type>&>(image_), rtag);
        box_kernel::extend_periodic(r, image, box_length);
        // store particle in global memory
        g_r[GTID] = tagged(r, type);
        g_v[GTID] = tagged(v, type);
    }
}

/**
 * shift particle positions to range (-L/2, L/2)
 */
template <typename vector_type, typename coalesced_vector_type>
__global__ void reduce_periodic(
    unsigned int const* g_reverse_tag
  , float4* g_r
  , coalesced_vector_type* g_image
  , vector_type box_length
  , unsigned int npart
)
{
    using mdsim::gpu::particle_kernel::untagged;
    using mdsim::gpu::particle_kernel::tagged;

    enum { dimension = vector_type::static_size };

    if (GTID < npart) {
        unsigned int rtag = g_reverse_tag[GTID];
        vector_type r;
        unsigned int type;
        tie(r, type) = untagged<vector_type>(tex1Dfetch(r_, rtag));

        vector_type image = box_kernel::reduce_periodic(r, box_length);

        g_image[rtag] = image;
        g_r[rtag] = tagged(r, type);
    }
}

} // namespace phase_space_kernel

template <int dimension>
phase_space_wrapper<dimension> const phase_space_wrapper<dimension>::kernel = {
    phase_space_kernel::r_
  , phase_space_kernel::image_
  , phase_space_kernel::v_
  , phase_space_kernel::sample<fixed_vector<float, dimension> >
  , phase_space_kernel::reduce_periodic<fixed_vector<float, dimension> >
};

template class phase_space_wrapper<3>;
template class phase_space_wrapper<2>;

} // namespace observables
} // namespace gpu
} // namespace halmd<|MERGE_RESOLUTION|>--- conflicted
+++ resolved
@@ -41,17 +41,13 @@
  * sample phase space for all particle of a single species
  */
 template <typename vector_type, typename T>
-<<<<<<< HEAD
-__global__ void sample(unsigned int const* g_reverse_tag, T* g_r, T* g_v, unsigned int npart)
-=======
 __global__ void sample(
     unsigned int const* g_reverse_tag
   , T* g_r
   , T* g_v
-  , unsigned int ntype
   , vector_type box_length
+  , unsigned int npart
 )
->>>>>>> 76dad690
 {
     using mdsim::gpu::particle_kernel::untagged;
     using mdsim::gpu::particle_kernel::tagged;
