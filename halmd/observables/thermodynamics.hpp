/*
 * Copyright © 2010-2011  Felix Höfling
 *
 * This file is part of HALMD.
 *
 * HALMD is free software: you can redistribute it and/or modify
 * it under the terms of the GNU General Public License as published by
 * the Free Software Foundation, either version 3 of the License, or
 * (at your option) any later version.
 *
 * This program is distributed in the hope that it will be useful,
 * but WITHOUT ANY WARRANTY; without even the implied warranty of
 * MERCHANTABILITY or FITNESS FOR A PARTICULAR PURPOSE.  See the
 * GNU General Public License for more details.
 *
 * You should have received a copy of the GNU General Public License
 * along with this program.  If not, see <http://www.gnu.org/licenses/>.
 */

#ifndef HALMD_OBSERVABLES_THERMODYNAMICS_HPP
#define HALMD_OBSERVABLES_THERMODYNAMICS_HPP

#include <lua.hpp>

#include <halmd/mdsim/type_traits.hpp>
#include <halmd/numeric/blas/blas.hpp>
#include <halmd/utility/signal.hpp>

namespace halmd {
namespace observables {

/**
 * compute thermodynamic state variables such as pressure,
 * temperature, potential energy, total energy
 *
 * potential energy and the potential part of the stress tensor
 * are computed and stored by the force modules
 */

template <int dimension>
class thermodynamics
{
public:
    typedef typename mdsim::type_traits<dimension, double>::vector_type vector_type;
    typedef typename signal<void ()>::slot_function_type slot_function_type;

    static void luaopen(lua_State* L);

<<<<<<< HEAD
=======
    thermodynamics(
        boost::shared_ptr<box_type const> box
    );
    virtual ~thermodynamics() {}

>>>>>>> 4cc9ed76
    // basic quantities with backend-specific evaluation

    /** particle number */
    virtual unsigned int nparticle() const = 0;
    /** box volume */
    virtual double volume() const = 0;
    /** potential energy per particle */
    virtual double en_pot() = 0;
    /** kinetic energy per particle */
    virtual double en_kin() = 0;
    /** mean velocity per particle */
    virtual vector_type const& v_cm() = 0;
    /** virial sum */
    virtual double virial() = 0;
    /** hypervirial sum */
    virtual double hypervirial() = 0;

    /** clear all data caches */
    virtual void clear_cache() = 0;

    // compute derived quantities on the fly

    /** total pressure */
    double pressure()
    {
        return density() * (temp() + virial() / dimension);
    }

    /** system temperature */
    double temp() { return 2 * en_kin() / dimension; }
    /** number density */
    double density() { return nparticle() / volume(); }
    /** total energy per particle */
    double en_tot() { return en_pot() + en_kin(); }
};

} // namespace observables
} // namespace halmd

#endif /* ! HALMD_OBSERVABLES_THERMODYNAMICS_HPP */<|MERGE_RESOLUTION|>--- conflicted
+++ resolved
@@ -46,14 +46,8 @@
 
     static void luaopen(lua_State* L);
 
-<<<<<<< HEAD
-=======
-    thermodynamics(
-        boost::shared_ptr<box_type const> box
-    );
     virtual ~thermodynamics() {}
 
->>>>>>> 4cc9ed76
     // basic quantities with backend-specific evaluation
 
     /** particle number */
