/*
 * Copyright © 2008-2011  Peter Colberg and Felix Höfling
 *
 * This file is part of HALMD.
 *
 * HALMD is free software: you can redistribute it and/or modify
 * it under the terms of the GNU General Public License as published by
 * the Free Software Foundation, either version 3 of the License, or
 * (at your option) any later version.
 *
 * This program is distributed in the hope that it will be useful,
 * but WITHOUT ANY WARRANTY; without even the implied warranty of
 * MERCHANTABILITY or FITNESS FOR A PARTICULAR PURPOSE.  See the
 * GNU General Public License for more details.
 *
 * You should have received a copy of the GNU General Public License
 * along with this program.  If not, see <http://www.gnu.org/licenses/>.
 */

#ifndef HALMD_MDSIM_BOX_HPP
#define HALMD_MDSIM_BOX_HPP

#include <lua.hpp>
#include <vector>

#include <halmd/mdsim/type_traits.hpp>

namespace halmd {
namespace mdsim {

template <int dimension>
class box
{
public:
    static void luaopen(lua_State* L);

    typedef typename type_traits<dimension, double>::vector_type vector_type;

    box(
        size_t nbox
      , vector_type const& length
    );
    box(
        size_t nbox
      , double density
      , vector_type const& ratios
    );

    vector_type const& length() const
    {
        return length_;
    }

    double density() const
    {
        return density_;
    }

    template <typename T>
    T reduce_periodic(T& r) const;

<<<<<<< HEAD
    template <typename T>
    void extend_periodic(T& r, T const& image) const;

    vector_type origin() const
    {
        return -length_half_;
    }
=======
    /** get origin */
    vector_type origin() const;
    /** get edge vectors */
    std::vector<vector_type> edges() const;
    /** get volume */
    double volume() const;
>>>>>>> 14d52411

private:
    /** edge lengths of cuboid */
    vector_type length_;
    /** number density */
    double density_;
    /** store half value for efficient use in reduce_periodic() */
    vector_type length_half_;
};

/**
 * enforce periodic boundary conditions on argument
 *
 * assumes that particle position wraps at most once per call
 *
 * map coordinates to (-length_half_[i], length_half_[i])
 * which is appropriate too for relative vectors
 *
 * return reduction vector in units of box edge lengths
 *
 * A GPU version is found in halmd/mdsim/gpu/box_kernel.cuh
 */
template <int dimension> template <typename T>
inline T box<dimension>::reduce_periodic(T& r) const
{
    T image;
    for (size_t j = 0; j < dimension; ++j) {
        if (r[j] > length_half_[j]) {
            r[j] -= length_[j];
            image[j] = 1;
        }
        else if (r[j] < -length_half_[j]) {
            r[j] += length_[j];
            image[j] = -1;
        }
        else
            image[j] = 0;
    }
    return image;
}

/**
 * extend periodically reduced distance vector by image vector
 *
 * This is the inverse of reduce_periodic.
 *
 * A GPU version is found in halmd/mdsim/gpu/box_kernel.cuh
 */
template <int dimension> template <typename T>
inline void box<dimension>::extend_periodic(T& r, T const& image) const
{
    r += element_prod(image, static_cast<T>(length_));
}

} // namespace mdsim
} // namespace halmd

#endif /* ! HALMD_MDSIM_BOX_HPP */<|MERGE_RESOLUTION|>--- conflicted
+++ resolved
@@ -59,22 +59,15 @@
     template <typename T>
     T reduce_periodic(T& r) const;
 
-<<<<<<< HEAD
     template <typename T>
     void extend_periodic(T& r, T const& image) const;
 
-    vector_type origin() const
-    {
-        return -length_half_;
-    }
-=======
     /** get origin */
     vector_type origin() const;
     /** get edge vectors */
     std::vector<vector_type> edges() const;
     /** get volume */
     double volume() const;
->>>>>>> 14d52411
 
 private:
     /** edge lengths of cuboid */
