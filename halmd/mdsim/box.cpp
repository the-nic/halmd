--- conflicted
+++ resolved
@@ -99,14 +99,8 @@
     [
         namespace_("mdsim")
         [
-<<<<<<< HEAD
-            class_<box, shared_ptr<box> >(class_name.c_str())
+            class_<box, boost::shared_ptr<box> >(class_name.c_str())
                 .def(constructor<vector_type const&>())
-=======
-            class_<box, boost::shared_ptr<box> >(class_name.c_str())
-                .def(constructor<size_t, vector_type const&>())
-                .def(constructor<size_t, double, vector_type const&>())
->>>>>>> c683f8db
                 .property("dimension", &wrap_dimension<dimension>)
                 .property("length", &box::length)
                 .property("volume", &box::volume)
