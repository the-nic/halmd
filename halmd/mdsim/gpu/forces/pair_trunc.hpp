/*
 * Copyright © 2008-2012  Peter Colberg and Felix Höfling
 *
 * This file is part of HALMD.
 *
 * HALMD is free software: you can redistribute it and/or modify
 * it under the terms of the GNU General Public License as published by
 * the Free Software Foundation, either version 3 of the License, or
 * (at your option) any later version.
 *
 * This program is distributed in the hope that it will be useful,
 * but WITHOUT ANY WARRANTY; without even the implied warranty of
 * MERCHANTABILITY or FITNESS FOR A PARTICULAR PURPOSE.  See the
 * GNU General Public License for more details.
 *
 * You should have received a copy of the GNU General Public License
 * along with this program.  If not, see <http://www.gnu.org/licenses/>.
 */

#ifndef HALMD_MDSIM_GPU_FORCES_PAIR_TRUNC_HPP
#define HALMD_MDSIM_GPU_FORCES_PAIR_TRUNC_HPP

#include <boost/bind.hpp>
#include <boost/shared_ptr.hpp>
#include <boost/lexical_cast.hpp>
#include <lua.hpp>
#include <string>

#include <halmd/io/logger.hpp>
#include <halmd/mdsim/box.hpp>
#include <halmd/mdsim/gpu/forces/pair_trunc_kernel.hpp>
#include <halmd/mdsim/gpu/neighbour.hpp>
#include <halmd/mdsim/gpu/particle.hpp>
#include <halmd/utility/lua/lua.hpp>
#include <halmd/utility/profiler.hpp>
#include <halmd/utility/signal.hpp>

namespace halmd {
namespace mdsim {
namespace gpu {
namespace forces {

/**
 * class template for modules implementing short ranged potential forces
 */
template <int dimension, typename float_type, typename potential_type>
class pair_trunc
{
public:
    typedef gpu::particle<dimension, float_type> particle_type;
    typedef typename particle_type::vector_type vector_type;
    typedef mdsim::box<dimension> box_type;
    typedef gpu::neighbour neighbour_type;
    typedef typename potential_type::gpu_potential_type gpu_potential_type;
    typedef pair_trunc_wrapper<dimension, gpu_potential_type> gpu_wrapper;

    static void luaopen(lua_State* L);

    pair_trunc(
        boost::shared_ptr<potential_type> potential
      , boost::shared_ptr<particle_type> particle1
      , boost::shared_ptr<particle_type> particle2
      , boost::shared_ptr<box_type> box
      , boost::shared_ptr<neighbour_type const> neighbour
    );
    void compute();

private:
    typedef utility::profiler profiler_type;
    typedef typename profiler_type::accumulator_type accumulator_type;
    typedef typename profiler_type::scoped_timer_type scoped_timer_type;

    struct runtime
    {
        accumulator_type compute;
    };

    boost::shared_ptr<potential_type> potential_;
    boost::shared_ptr<particle_type> particle1_;
    boost::shared_ptr<particle_type> particle2_;
    boost::shared_ptr<box_type> box_;
    /** neighbour lists */
    boost::shared_ptr<neighbour_type const> neighbour_;

    /** profiling runtime accumulators */
    runtime runtime_;
};

template <int dimension, typename float_type, typename potential_type>
pair_trunc<dimension, float_type, potential_type>::pair_trunc(
    boost::shared_ptr<potential_type> potential
  , boost::shared_ptr<particle_type> particle1
  , boost::shared_ptr<particle_type> particle2
  , boost::shared_ptr<box_type> box
  , boost::shared_ptr<neighbour_type const> neighbour
  // FIXME , boost::shared_ptr<smooth_type> smooth
)
  // dependency injection
  : potential_(potential)
  , particle1_(particle1)
  , particle2_(particle2)
  , box_(box)
  , neighbour_(neighbour)
{
}

/**
 * Compute pair forces and, if enabled, auxiliary variables,
 * i.e., potential energy, potential part of stress tensor
 *
 * Reset flag for auxiliary variables.
 */
template <int dimension, typename float_type, typename potential_type>
void pair_trunc<dimension, float_type, potential_type>::compute()
{
    scoped_timer_type timer(runtime_.compute);

    cuda::copy(neighbour_->size(), gpu_wrapper::kernel.neighbour_size);
    cuda::copy(neighbour_->stride(), gpu_wrapper::kernel.neighbour_stride);
    gpu_wrapper::kernel.r1.bind(particle1_->g_r);
    gpu_wrapper::kernel.r2.bind(particle2_->g_r);
    potential_->bind_textures();

    cuda::configure(particle1_->dim.grid, particle1_->dim.block);
    if (!particle1_->aux_valid()) {
        gpu_wrapper::kernel.compute(
<<<<<<< HEAD
            particle1_->force(), neighbour_->g_neighbour()
          , particle1_->en_pot(), particle1_->stress_pot(), particle1_->hypervirial()
          , particle1_->ntype, particle2_->ntype
=======
            particle_->g_f, neighbour_->g_neighbour(), g_en_pot_, g_stress_pot_, g_hypervirial_
          , static_cast<vector_type>(box_->length())
>>>>>>> 76dad690
        );
    }
    else {
        gpu_wrapper::kernel.compute_aux(
<<<<<<< HEAD
            particle1_->force(), neighbour_->g_neighbour()
          , particle1_->en_pot(), particle1_->stress_pot(), particle1_->hypervirial()
          , particle1_->ntype, particle2_->ntype
=======
            particle_->g_f, neighbour_->g_neighbour(), g_en_pot_, g_stress_pot_, g_hypervirial_
          , static_cast<vector_type>(box_->length())
>>>>>>> 76dad690
        );
    }
    cuda::thread::synchronize();
}

template <int dimension, typename float_type, typename potential_type>
static char const* module_name_wrapper(pair_trunc<dimension, float_type, potential_type> const&)
{
    return potential_type::module_name();
}

template <typename force_type>
static typename signal<void ()>::slot_function_type
wrap_compute(boost::shared_ptr<force_type> force)
{
    return boost::bind(&force_type::compute, force);
}

template <int dimension, typename float_type, typename potential_type>
void pair_trunc<dimension, float_type, potential_type>::luaopen(lua_State* L)
{
    using namespace luabind;
    static std::string class_name("pair_trunc_" + boost::lexical_cast<std::string>(dimension) + "_");
    module(L, "libhalmd")
    [
        namespace_("mdsim")
        [
            namespace_("gpu")
            [
                namespace_("forces")
                [
                    namespace_(class_name.c_str())
                    [
                        class_<pair_trunc>(potential_type::module_name())
                            .property("module_name", &module_name_wrapper<dimension, float_type, potential_type>)
                            .property("compute", &wrap_compute<pair_trunc>)
                            .scope
                            [
                                class_<runtime>("runtime")
                                    .def_readonly("compute", &runtime::compute)
                            ]
                            .def_readonly("runtime", &pair_trunc::runtime_)
                    ]
                ]
            ]

          , namespace_("forces")
            [
                def("pair_trunc", &boost::make_shared<pair_trunc,
                    boost::shared_ptr<potential_type>
                  , boost::shared_ptr<particle_type>
                  , boost::shared_ptr<particle_type>
                  , boost::shared_ptr<box_type>
                  , boost::shared_ptr<neighbour_type const>
                >)
            ]
        ]
    ];
}

} // namespace mdsim
} // namespace gpu
} // namespace forces
} // namespace halmd

#endif /* ! HALMD_MDSIM_GPU_FORCES_LJ_HPP */<|MERGE_RESOLUTION|>--- conflicted
+++ resolved
@@ -124,26 +124,18 @@
     cuda::configure(particle1_->dim.grid, particle1_->dim.block);
     if (!particle1_->aux_valid()) {
         gpu_wrapper::kernel.compute(
-<<<<<<< HEAD
             particle1_->force(), neighbour_->g_neighbour()
           , particle1_->en_pot(), particle1_->stress_pot(), particle1_->hypervirial()
           , particle1_->ntype, particle2_->ntype
-=======
-            particle_->g_f, neighbour_->g_neighbour(), g_en_pot_, g_stress_pot_, g_hypervirial_
           , static_cast<vector_type>(box_->length())
->>>>>>> 76dad690
         );
     }
     else {
         gpu_wrapper::kernel.compute_aux(
-<<<<<<< HEAD
             particle1_->force(), neighbour_->g_neighbour()
           , particle1_->en_pot(), particle1_->stress_pot(), particle1_->hypervirial()
           , particle1_->ntype, particle2_->ntype
-=======
-            particle_->g_f, neighbour_->g_neighbour(), g_en_pot_, g_stress_pot_, g_hypervirial_
           , static_cast<vector_type>(box_->length())
->>>>>>> 76dad690
         );
     }
     cuda::thread::synchronize();
