--- conflicted
+++ resolved
@@ -43,17 +43,11 @@
  */
 template <int dimension, typename float_type>
 from_binning<dimension, float_type>::from_binning(
-<<<<<<< HEAD
-    shared_ptr<particle_type const> particle1
-  , shared_ptr<particle_type const> particle2 /* FIXME not implemented */
-  , shared_ptr<binning_type const> binning1
-  , shared_ptr<binning_type const> binning2 /* FIXME not implemented */
-  , shared_ptr<box_type const> box
-=======
-    boost::shared_ptr<particle_type const> particle
+    boost::shared_ptr<particle_type const> particle1
+  , boost::shared_ptr<particle_type const> particle2 /* FIXME not implemented */
+  , boost::shared_ptr<binning_type const> binning1
+  , boost::shared_ptr<binning_type const> binning2 /* FIXME not implemented */
   , boost::shared_ptr<box_type const> box
-  , boost::shared_ptr<binning_type const> binning
->>>>>>> c683f8db
   , matrix_type const& r_cut
   , double skin
   , boost::shared_ptr<logger> logger
@@ -170,17 +164,11 @@
                 [
                     class_<from_binning, boost::shared_ptr<mdsim::neighbour>, mdsim::neighbour>(class_name.c_str())
                         .def(constructor<
-<<<<<<< HEAD
-                            shared_ptr<particle_type const>
-                          , shared_ptr<particle_type const>
-                          , shared_ptr<binning_type const>
-                          , shared_ptr<binning_type const>
-                          , shared_ptr<box_type const>
-=======
                             boost::shared_ptr<particle_type const>
+                          , boost::shared_ptr<particle_type const>
+                          , boost::shared_ptr<binning_type const>
+                          , boost::shared_ptr<binning_type const>
                           , boost::shared_ptr<box_type const>
-                          , boost::shared_ptr<binning_type const>
->>>>>>> c683f8db
                           , matrix_type const&
                           , double
                           , boost::shared_ptr<logger_type>
