--- conflicted
+++ resolved
@@ -33,66 +33,7 @@
 namespace positions {
 namespace lattice_kernel {
 
-<<<<<<< HEAD
-/** edge lengths of cuboid slab */
-static __constant__ variant<map<pair<int_<3>, float3>, pair<int_<2>, float2> > > offset_;
-/** number of cells per dimension */
-static __constant__ variant<map<pair<int_<3>, uint3>, pair<int_<2>, uint2> > > ncell_;
-
 template <typename vector_type, typename primitive_type>
-__global__ void lattice(float4* g_r, uint npart, float a, uint skip)
-=======
-using boost::mpl::int_;
-
-/**
- * place particles on a face centered cubic lattice (fcc)
- */
-template <typename vector_type, typename index_type>
-__device__ typename enable_if<is_same<int_<3>, int_<vector_type::static_size> > >::type
-fcc(unsigned int i, index_type const& n, vector_type& r)
-{
-    // compose primitive vectors from 1-dimensional index
-    r[0] = ((i >> 2) % n[0]) + ((i ^ (i >> 1)) & 1) / 2.f;
-    r[1] = ((i >> 2) / n[0] % n[1]) + (i & 1) / 2.f;
-    r[2] = ((i >> 2) / n[0] / n[1]) + (i & 2) / 4.f;
-}
-
-template <typename vector_type, typename index_type>
-__device__ typename enable_if<is_same<int_<2>, int_<vector_type::static_size> > >::type
-fcc(unsigned int i, index_type const& n, vector_type& r)
-{
-    r[0] = ((i >> 1) % n[0]) + (i & 1) / 2.f;
-    r[1] = ((i >> 1) / n[0]) + (i & 1) / 2.f;
-}
-
-/**
- * place particles on a simple cubic lattice (sc)
- */
-template <typename vector_type, typename index_type>
-__device__ typename enable_if<is_same<int_<3>, int_<vector_type::static_size> > >::type
-sc(unsigned int i, index_type const& n, vector_type& r)
-{
-    r[0] = (i % n[0]) + 0.5f;
-    r[1] = (i / n[0] % n[1]) + 0.5f;
-    r[2] = (i / n[0] / n[1]) + 0.5f;
-}
-
-template <typename vector_type, typename index_type>
-__device__ typename enable_if<is_same<int_<2>, int_<vector_type::static_size> > >::type
-sc(unsigned int i, index_type const& n, vector_type& r)
-{
-    r[0] = (i % n[0]) + 0.5f;
-    r[1] = (i / n[0]) + 0.5f;
-}
-
-template <
-    typename vector_type
-  , void (*primitive)(
-        unsigned int
-      , fixed_vector<unsigned int, vector_type::static_size> const&
-      , fixed_vector<float, vector_type::static_size> &
-    )
->
 __global__ void lattice(
     float4* g_r
   , unsigned int npart
@@ -101,7 +42,6 @@
   , fixed_vector<float, vector_type::static_size> offset
   , fixed_vector<unsigned int, vector_type::static_size> ncell
 )
->>>>>>> 76dad690
 {
     enum { dimension = vector_type::static_size };
     unsigned int const threads = GTDIM;
@@ -122,11 +62,7 @@
 
         // compute primitive lattice vector
         fixed_vector<float, dimension> e;
-<<<<<<< HEAD
-        primitive_type()(e, get<dimension>(ncell_), i + nvacancies);
-=======
-        primitive(i + nvacancies, ncell, e);
->>>>>>> 76dad690
+        primitive_type()(e, ncell, i + nvacancies);
 
         // scale with lattice constant and shift origin of lattice to offset
         r = e * a + offset; //< cast sum to dsfloat-based type
@@ -144,19 +80,11 @@
 template <int dimension>
 lattice_wrapper<dimension> const lattice_wrapper<dimension>::kernel = {
 #ifdef USE_VERLET_DSFUN
-<<<<<<< HEAD
-  , lattice_kernel::lattice<fixed_vector<dsfloat, dimension>, fcc_lattice_primitive>
+    lattice_kernel::lattice<fixed_vector<dsfloat, dimension>, fcc_lattice_primitive>
   , lattice_kernel::lattice<fixed_vector<dsfloat, dimension>, sc_lattice_primitive>
 #else
-  , lattice_kernel::lattice<fixed_vector<float, dimension>, fcc_lattice_primitive>
+    lattice_kernel::lattice<fixed_vector<float, dimension>, fcc_lattice_primitive>
   , lattice_kernel::lattice<fixed_vector<float, dimension>, sc_lattice_primitive>
-=======
-    lattice_kernel::lattice<fixed_vector<dsfloat, dimension>, lattice_kernel::fcc>
-  , lattice_kernel::lattice<fixed_vector<dsfloat, dimension>, lattice_kernel::sc>
-#else
-    lattice_kernel::lattice<fixed_vector<float, dimension>, lattice_kernel::fcc>
-  , lattice_kernel::lattice<fixed_vector<float, dimension>, lattice_kernel::sc>
->>>>>>> 76dad690
 #endif
 };
 
