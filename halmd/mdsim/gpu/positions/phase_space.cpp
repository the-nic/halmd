/*
 * Copyright © 2008-2011  Peter Colberg
 *
 * This file is part of HALMD.
 *
 * HALMD is free software: you can redistribute it and/or modify
 * it under the terms of the GNU General Public License as published by
 * the Free Software Foundation, either version 3 of the License, or
 * (at your option) any later version.
 *
 * This program is distributed in the hope that it will be useful,
 * but WITHOUT ANY WARRANTY; without even the implied warranty of
 * MERCHANTABILITY or FITNESS FOR A PARTICULAR PURPOSE.  See the
 * GNU General Public License for more details.
 *
 * You should have received a copy of the GNU General Public License
 * along with this program.  If not, see <http://www.gnu.org/licenses/>.
 */

#include <algorithm>

#include <halmd/mdsim/gpu/particle_kernel.cuh>
#include <halmd/mdsim/gpu/positions/phase_space.hpp>
#include <halmd/mdsim/gpu/positions/phase_space_kernel.hpp>
#include <halmd/utility/lua/lua.hpp>

namespace halmd {
namespace mdsim {
namespace gpu {
namespace positions {

using namespace boost;
using namespace std;

template <int dimension, typename float_type>
phase_space<dimension, float_type>::phase_space(
    shared_ptr<particle_type> particle
  , shared_ptr<box_type const> box
  , shared_ptr<sample_type const> sample
  , shared_ptr<logger_type> logger
)
  // dependency injection
  : particle_(particle)
  , box_(box)
  , sample_(sample)
  , logger_(logger)
{
    try {
        cuda::copy(static_cast<vector_type>(box_->length()), phase_space_wrapper<dimension>::kernel.box_length);
    }
    catch (cuda::error const&)
    {
        LOG_ERROR("failed to copy box length to GPU");
        throw;
    }
}

/**
 * set particle positions
 */
template <int dimension, typename float_type>
void phase_space<dimension, float_type>::set()
{
    LOG("set particle positions from phase space sample");

    // assign particle coordinates and types
    size_t n = 0; // indicates the boundary to the next particle type
    for (size_t j = 0, i = 0; j < particle_->ntype; ++j) {
        typename sample_type::sample_vector const& r_sample = *sample_->r[j];
        n += particle_->ntypes[j];
        assert(particle_->ntypes[j] == r_sample.size());
        assert(n <= particle_->h_r.size());
        for (size_t k = 0; i < n; ++i, ++k) {
            particle_->h_r[i] = particle_kernel::tagged<vector_type>(r_sample[k], j);
        }
    }

    try {
#ifdef USE_VERLET_DSFUN
        // erase particle position vectors (double-single precision)
        cuda::memset(particle_->g_r, 0, particle_->g_r.capacity());
#endif
        cuda::copy(particle_->h_r, particle_->g_r);
    }
    catch (cuda::error const&)
    {
        LOG_ERROR("failed to copy particle positions to GPU");
        throw;
    }

    // shift particle positions to range (-L/2, L/2)
    try {
<<<<<<< HEAD
        cuda::configure(particle->dim.grid, particle->dim.block);
        phase_space_wrapper<dimension>::kernel.reduce_periodic(particle->g_r, particle->g_image);
=======
        cuda::configure(particle_->dim.grid, particle_->dim.block);
        phase_space_wrapper<dimension>::kernel.reduce_periodic(particle_->g_r);
>>>>>>> 73ca52d2
    }
    catch (cuda::error const&)
    {
        LOG_ERROR("failed to reduce particle positions on GPU");
        throw;
    }
<<<<<<< HEAD
=======

    // assign particle image vectors
    cuda::memset(particle_->g_image, 0, particle_->g_image.capacity());
>>>>>>> 73ca52d2
}

template <int dimension, typename float_type>
void phase_space<dimension, float_type>::luaopen(lua_State* L)
{
    using namespace luabind;
    static string class_name("phase_space_" + lexical_cast<string>(dimension) + "_");
    module(L, "libhalmd")
    [
        namespace_("mdsim")
        [
            namespace_("gpu")
            [
                namespace_("positions")
                [
                    class_<phase_space, shared_ptr<_Base>, _Base>(class_name.c_str())
                        .def(constructor<
                             shared_ptr<particle_type>
                           , shared_ptr<box_type const>
                           , shared_ptr<sample_type const>
                           , shared_ptr<logger_type>
                        >())
                ]
            ]
        ]
    ];
}

HALMD_LUA_API int luaopen_libhalmd_mdsim_gpu_positions_phase_space(lua_State* L)
{
    phase_space<3, float>::luaopen(L);
    phase_space<2, float>::luaopen(L);
    return 0;
}

// explicit instantiation
template class phase_space<3, float>;
template class phase_space<2, float>;

} // namespace mdsim
} // namespace gpu
} // namespace positions
} // namespace halmd<|MERGE_RESOLUTION|>--- conflicted
+++ resolved
@@ -90,25 +90,14 @@
 
     // shift particle positions to range (-L/2, L/2)
     try {
-<<<<<<< HEAD
-        cuda::configure(particle->dim.grid, particle->dim.block);
-        phase_space_wrapper<dimension>::kernel.reduce_periodic(particle->g_r, particle->g_image);
-=======
         cuda::configure(particle_->dim.grid, particle_->dim.block);
-        phase_space_wrapper<dimension>::kernel.reduce_periodic(particle_->g_r);
->>>>>>> 73ca52d2
+        phase_space_wrapper<dimension>::kernel.reduce_periodic(particle_->g_r, particle_->g_image);
     }
     catch (cuda::error const&)
     {
         LOG_ERROR("failed to reduce particle positions on GPU");
         throw;
     }
-<<<<<<< HEAD
-=======
-
-    // assign particle image vectors
-    cuda::memset(particle_->g_image, 0, particle_->g_image.capacity());
->>>>>>> 73ca52d2
 }
 
 template <int dimension, typename float_type>
