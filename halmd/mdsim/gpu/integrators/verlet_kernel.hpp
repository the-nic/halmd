/*
 * Copyright © 2008-2010  Peter Colberg
 *
 * This file is part of HALMD.
 *
 * HALMD is free software: you can redistribute it and/or modify
 * it under the terms of the GNU General Public License as published by
 * the Free Software Foundation, either version 3 of the License, or
 * (at your option) any later version.
 *
 * This program is distributed in the hope that it will be useful,
 * but WITHOUT ANY WARRANTY; without even the implied warranty of
 * MERCHANTABILITY or FITNESS FOR A PARTICULAR PURPOSE.  See the
 * GNU General Public License for more details.
 *
 * You should have received a copy of the GNU General Public License
 * along with this program.  If not, see <http://www.gnu.org/licenses/>.
 */

#ifndef HALMD_MDSIM_GPU_INTEGRATOR_VERLET_KERNEL_HPP
#define HALMD_MDSIM_GPU_INTEGRATOR_VERLET_KERNEL_HPP

#include <cuda_wrapper/cuda_wrapper.hpp>
#include <halmd/mdsim/type_traits.hpp>

namespace halmd {
namespace mdsim {
namespace gpu {
namespace integrators {

template <int dimension>
struct verlet_wrapper
{
    typedef fixed_vector<float, dimension> vector_type;
    typedef typename type_traits<dimension, float>::gpu::coalesced_vector_type coalesced_vector_type;

    /** integration time-step */
    cuda::symbol<float> timestep;
    /** first leapfrog half-step of velocity-Verlet algorithm */
<<<<<<< HEAD
    cuda::function <void (
        float4*, coalesced_vector_type*, float4*
      , coalesced_vector_type const*, float const*, unsigned int
    )> integrate;
=======
    cuda::function <void (float4*, coalesced_vector_type*, float4*, coalesced_vector_type const*, vector_type)> integrate;
>>>>>>> 76dad690
    /** second leapfrog half-step of velocity-Verlet algorithm */
    cuda::function <void (
        float4 const*, float4*, coalesced_vector_type const*
      , float const*, unsigned int
    )> finalize;

    static verlet_wrapper const wrapper;
};

} // namespace mdsim
} // namespace gpu
} // namespace integrators
} // namespace halmd

#endif /* ! HALMD_MDSIM_GPU_INTEGRATOR_VERLET_KERNEL_HPP */<|MERGE_RESOLUTION|>--- conflicted
+++ resolved
@@ -37,14 +37,11 @@
     /** integration time-step */
     cuda::symbol<float> timestep;
     /** first leapfrog half-step of velocity-Verlet algorithm */
-<<<<<<< HEAD
     cuda::function <void (
         float4*, coalesced_vector_type*, float4*
       , coalesced_vector_type const*, float const*, unsigned int
+      , vector_type
     )> integrate;
-=======
-    cuda::function <void (float4*, coalesced_vector_type*, float4*, coalesced_vector_type const*, vector_type)> integrate;
->>>>>>> 76dad690
     /** second leapfrog half-step of velocity-Verlet algorithm */
     cuda::function <void (
         float4 const*, float4*, coalesced_vector_type const*
