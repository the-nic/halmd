/*
 * Copyright © 2008-2011  Peter Colberg and Felix Höfling
 *
 * This file is part of HALMD.
 *
 * HALMD is free software: you can redistribute it and/or modify
 * it under the terms of the GNU General Public License as published by
 * the Free Software Foundation, either version 3 of the License, or
 * (at your option) any later version.
 *
 * This program is distributed in the hope that it will be useful,
 * but WITHOUT ANY WARRANTY; without even the implied warranty of
 * MERCHANTABILITY or FITNESS FOR A PARTICULAR PURPOSE.  See the
 * GNU General Public License for more details.
 *
 * You should have received a copy of the GNU General Public License
 * along with this program.  If not, see <http://www.gnu.org/licenses/>.
 */

#include <algorithm>
#include <boost/lambda/lambda.hpp>
#include <cuda_wrapper/cuda_wrapper.hpp>
#include <cmath>
#include <string>

#include <halmd/mdsim/gpu/integrators/verlet_nvt_hoover.hpp>
#include <halmd/utility/lua/lua.hpp>

using namespace boost;
using namespace std;

namespace halmd {
namespace mdsim {
namespace gpu {
namespace integrators {

template <int dimension, typename float_type>
verlet_nvt_hoover<dimension, float_type>::verlet_nvt_hoover(
    shared_ptr<particle_type> particle
  , shared_ptr<box_type const> box
  , float_type timestep
  , float_type temperature
  , float_type resonance_frequency
  , shared_ptr<logger_type> logger
)
  // public member initialisation
  : xi(0)
  , v_xi(0)
  // dependency injection
  , particle_(particle)
  , box_(box)
  , logger_(logger)
  // member initialisation
  , en_nhc_(0)
  , resonance_frequency_(resonance_frequency)
  // set up functor and allocate internal memory,
  // this is done here and only once rather than repeatedly during the integration
  , compute_en_kin_2_(30)  // FIXME reduce kernel should use #multiprocessors = #blocks as default
{
    this->timestep(timestep);

    LOG("resonance frequency of heat bath: " << resonance_frequency_);
    this->temperature(temperature);
}

/**
 * set integration time-step
 */
template <int dimension, typename float_type>
void verlet_nvt_hoover<dimension, float_type>::
timestep(double timestep)
{
    timestep_ = static_cast<float_type>(timestep);
    timestep_half_ = timestep_ / 2;
    timestep_4_ = timestep_ / 4;
    timestep_8_ = timestep_ / 8;

    try {
        cuda::copy(timestep_, wrapper_type::kernel.timestep);
    }
    catch (cuda::error const&) {
        LOG_ERROR("failed to initialize Verlet integrator symbols");
        throw;
    }

    LOG("integration timestep: " << timestep_);
}

/*
 * set temperature and adjust masses of heat bath variables
 */
template <int dimension, typename float_type>
void verlet_nvt_hoover<dimension, float_type>::
temperature(double temperature)
{
    temperature_ = static_cast<float_type>(temperature);
    en_kin_target_2_ = dimension * particle_->nbox * temperature_;

    // follow Martyna et al. [J. Chem. Phys. 97, 2635 (1992)]
    // for the masses of the heat bath variables
    float_type omega_sq = pow(2 * M_PI * resonance_frequency_, 2);
    unsigned int dof = dimension * particle_->nbox;
    chain_type mass;
    mass[0] = dof * temperature_ / omega_sq;
    mass[1] = temperature_ / omega_sq;
    set_mass(mass);

    LOG("temperature of heat bath: " << temperature_);
    LOG_DEBUG("target kinetic energy: " << en_kin_target_2_ / particle_->nbox);
}

template <int dimension, typename float_type>
void verlet_nvt_hoover<dimension, float_type>::
set_mass(chain_type const& mass)
{
    mass_xi_ = mass;
    LOG("`mass' of heat bath variables: " << mass_xi_);
}

/**
 * First leapfrog half-step of velocity-Verlet algorithm
 */
template <int dimension, typename float_type>
void verlet_nvt_hoover<dimension, float_type>::
integrate()
{
    scoped_timer<timer> timer_(runtime_.integrate);
    float_type scale = propagate_chain();

    try {
        cuda::configure(particle_->dim.grid, particle_->dim.block);
        wrapper_type::kernel.integrate(
<<<<<<< HEAD
            particle_->g_r, particle_->g_image, particle_->g_v, particle_->force(), scale
=======
            particle_->g_r, particle_->g_image, particle_->g_v, particle_->g_f, scale
          , static_cast<vector_type>(box_->length())
>>>>>>> 76dad690
        );
        cuda::thread::synchronize();
    }
    catch (cuda::error const&) {
        LOG_ERROR("failed to stream first leapfrog step on GPU");
        throw;
    }
}

/**
 * Second leapfrog half-step of velocity-Verlet algorithm
 */
template <int dimension, typename float_type>
void verlet_nvt_hoover<dimension, float_type>::
finalize()
{
    scoped_timer_type timer(runtime_.finalize);

    // TODO: possibly a performance critical issue:
    // the old implementation had this loop included in update_forces(),
    // which saves one additional read of the forces plus the additional kernel execution
    // and scheduling
    try {
        cuda::configure(particle_->dim.grid, particle_->dim.block);
        wrapper_type::kernel.finalize(particle_->g_v, particle_->force());
        cuda::thread::synchronize();

        float_type scale = propagate_chain();

        // rescale velocities
        scoped_timer_type timer2(runtime_.rescale);
        cuda::configure(particle_->dim.grid, particle_->dim.block);
        wrapper_type::kernel.rescale(particle_->g_v, scale);
        cuda::thread::synchronize();
    }
    catch (cuda::error const&) {
        LOG_ERROR("failed to stream second leapfrog step on GPU");
        throw;
    }

    // compute energy contribution of chain variables
    en_nhc_ = temperature_ * (dimension * particle_->nbox * xi[0] + xi[1]);
    for (unsigned int i = 0; i < 2; ++i ) {
        en_nhc_ += mass_xi_[i] * v_xi[i] * v_xi[i] / 2;
    }
    en_nhc_ /= particle_->nbox;
}

/**
 * propagate Nosé-Hoover chain
 */
template <int dimension, typename float_type>
float_type verlet_nvt_hoover<dimension, float_type>::propagate_chain()
{
    scoped_timer_type timer(runtime_.propagate);

    // compute total kinetic energy (multiplied by 2),
    float_type en_kin_2 = compute_en_kin_2_(particle_->g_v);

    // head of the chain
    v_xi[1] += (mass_xi_[0] * v_xi[0] * v_xi[0] - temperature_) / mass_xi_[1] * timestep_4_;
    float_type t = exp(-v_xi[1] * timestep_8_);
    v_xi[0] *= t;
    v_xi[0] += (en_kin_2 - en_kin_target_2_) / mass_xi_[0] * timestep_4_;
    v_xi[0] *= t;

    // propagate heat bath variables
    for (unsigned int i = 0; i < 2; ++i ) {
        xi[i] += v_xi[i] * timestep_half_;
    }

    // rescale velocities and kinetic energy
    // we only compute the factor, the rescaling is done elsewhere
    float_type s = exp(-v_xi[0] * timestep_half_);
    en_kin_2 *= s * s;

    // tail of the chain, mirrors the head
    v_xi[0] *= t;
    v_xi[0] += (en_kin_2 - en_kin_target_2_) / mass_xi_[0] * timestep_4_;
    v_xi[0] *= t;
    v_xi[1] += (mass_xi_[0] * v_xi[0] * v_xi[0] - temperature_) / mass_xi_[1] * timestep_4_;

    // return scaling factor for CUDA kernels
    return s;
}

template <int dimension, typename float_type>
static char const* module_name_wrapper(verlet_nvt_hoover<dimension, float_type> const&)
{
    return verlet_nvt_hoover<dimension, float_type>::module_name();
}

template <typename integrator_type>
static function<typename integrator_type::chain_type& ()>
wrap_xi(shared_ptr<integrator_type> integrator)
{
    return lambda::var(integrator->xi);
}

template <typename integrator_type>
static function<typename integrator_type::chain_type& ()>
wrap_v_xi(shared_ptr<integrator_type> integrator)
{
    return lambda::var(integrator->v_xi);
}

template <typename integrator_type>
static function<double ()>
wrap_en_nhc(shared_ptr<integrator_type> integrator)
{
    return bind(&integrator_type::en_nhc, integrator);
}

template <int dimension, typename float_type>
void verlet_nvt_hoover<dimension, float_type>::luaopen(lua_State* L)
{
    typedef typename _Base::_Base _Base_Base;
    using namespace luabind;
    static string class_name(module_name() + ("_" + lexical_cast<string>(dimension) + "_"));
    module(L, "libhalmd")
    [
        namespace_("mdsim")
        [
            namespace_("gpu")
            [
                namespace_("integrators")
                [
                    class_<
                        verlet_nvt_hoover
                      , shared_ptr<_Base_Base>
                      , bases<_Base_Base, _Base>
                    >(class_name.c_str())
                        .def(constructor<
                            shared_ptr<particle_type>
                          , shared_ptr<box_type const>
                          , float_type, float_type, float_type
                          , shared_ptr<logger_type>
                        >())
                        .property("xi", &wrap_xi<verlet_nvt_hoover>)
                        .property("v_xi", &wrap_v_xi<verlet_nvt_hoover>)
                        .property("en_nhc", &wrap_en_nhc<verlet_nvt_hoover>)
                        .property("mass", &verlet_nvt_hoover::mass)
                        .property("resonance_frequency", &verlet_nvt_hoover::resonance_frequency)
                        .property("module_name", &module_name_wrapper<dimension, float_type>)
                        .def("set_mass", &verlet_nvt_hoover::set_mass)
                        .scope
                        [
                            class_<runtime>("runtime")
                                .def_readonly("integrate", &runtime::integrate)
                                .def_readonly("finalize", &runtime::finalize)
                                .def_readonly("propagate", &runtime::propagate)
                                .def_readonly("rescale", &runtime::rescale)
                        ]
                        .def_readonly("runtime", &verlet_nvt_hoover::runtime_)
                ]
            ]
        ]
    ];
}

HALMD_LUA_API int luaopen_libhalmd_mdsim_gpu_integrators_verlet_nvt_hoover(lua_State* L)
{
#ifdef USE_VERLET_DSFUN
    verlet_nvt_hoover<3, double>::luaopen(L);
    verlet_nvt_hoover<2, double>::luaopen(L);
#else
    verlet_nvt_hoover<3, float>::luaopen(L);
    verlet_nvt_hoover<2, float>::luaopen(L);
#endif
    return 0;
}

// explicit instantiation
#ifdef USE_VERLET_DSFUN
template class verlet_nvt_hoover<3, double>;
template class verlet_nvt_hoover<2, double>;
#else
template class verlet_nvt_hoover<3, float>;
template class verlet_nvt_hoover<2, float>;
#endif

} // namespace integrators
} // namespace gpu
} // namespace mdsim
} // namespace halmd<|MERGE_RESOLUTION|>--- conflicted
+++ resolved
@@ -130,12 +130,8 @@
     try {
         cuda::configure(particle_->dim.grid, particle_->dim.block);
         wrapper_type::kernel.integrate(
-<<<<<<< HEAD
             particle_->g_r, particle_->g_image, particle_->g_v, particle_->force(), scale
-=======
-            particle_->g_r, particle_->g_image, particle_->g_v, particle_->g_f, scale
           , static_cast<vector_type>(box_->length())
->>>>>>> 76dad690
         );
         cuda::thread::synchronize();
     }
