/*
 * Copyright © 2011-2012  Michael Kopp and Felix Höfling
 *
 * This file is part of HALMD.
 *
 * HALMD is free software: you can redistribute it and/or modify
 * it under the terms of the GNU General Public License as published by
 * the Free Software Foundation, either version 3 of the License, or
 * (at your option) any later version.
 *
 * This program is distributed in the hope that it will be useful,
 * but WITHOUT ANY WARRANTY; without even the implied warranty of
 * MERCHANTABILITY or FITNESS FOR A PARTICULAR PURPOSE.  See the
 * GNU General Public License for more details.
 *
 * You should have received a copy of the GNU General Public License
 * along with this program.  If not, see <http://www.gnu.org/licenses/>.
 */

#include <boost/bind.hpp>
#include <boost/make_shared.hpp>

#include <halmd/io/logger.hpp>
#include <halmd/mdsim/gpu/integrators/euler.hpp>
#include <halmd/utility/demangle.hpp>
#include <halmd/utility/lua/lua.hpp>
#include <halmd/utility/scoped_timer.hpp>
#include <halmd/utility/timer.hpp>

using namespace boost;
using namespace std;

namespace halmd {
namespace mdsim {
namespace gpu {
namespace integrators {

template <int dimension, typename float_type>
euler<dimension, float_type>::euler(
    boost::shared_ptr<particle_type> particle
  , boost::shared_ptr<box_type const> box
  , double timestep
  , boost::shared_ptr<logger_type> logger
)
  // dependency injection
  : particle_(particle)
  , box_(box)
  , logger_(logger)
{
    set_timestep(timestep);
}

/**
 * set integration timestep
 */
template <int dimension, typename float_type>
void euler<dimension, float_type>::set_timestep(double timestep)
{
    timestep_ = timestep;
    LOG("integration timestep: " << timestep_);
}

/**
 * perform Euler integration: update positions from velocities
 */
template <int dimension, typename float_type>
void euler<dimension, float_type>::integrate()
{
    try {
        scoped_timer_type timer(runtime_.integrate);
        cuda::configure(particle_->dim.grid, particle_->dim.block);
        wrapper_type::kernel.integrate(
            particle_->position(), particle_->image(), particle_->velocity()
          , timestep_
          , static_cast<vector_type>(box_->length())
        );
        cuda::thread::synchronize();
    }
    catch (cuda::error const&) {
        LOG_ERROR("failed to stream Euler integration on GPU");
        throw;
    }
}

template <typename integrator_type>
static function <void ()>
wrap_integrate(shared_ptr<integrator_type> self)
{
    return bind(&integrator_type::integrate, self);
}

template <typename integrator_type>
static function <void ()>
wrap_finalize(shared_ptr<integrator_type> self)
{
    return bind(&integrator_type::finalize, self);
}

template <int dimension, typename float_type>
void euler<dimension, float_type>::luaopen(lua_State* L)
{
    using namespace luabind;
    static string const class_name = demangled_name<euler>();
    module(L, "libhalmd")
    [
        namespace_("mdsim")
        [
            namespace_("gpu")
            [
                namespace_("integrators")
                [
<<<<<<< HEAD
                    class_<euler>(class_name.c_str())
                        .property("integrate", &wrap_integrate<euler>)
                        .property("timestep", &euler::timestep)
                        .def("set_timestep", &euler::set_timestep)
=======
                    class_<euler, boost::shared_ptr<_Base>, _Base>(class_name.c_str())
>>>>>>> c683f8db
                        .scope
                        [
                            class_<runtime>("runtime")
                                .def_readonly("integrate", &runtime::integrate)
                        ]
                        .def_readonly("runtime", &euler::runtime_)
                ]
            ]

          , namespace_("integrators")
            [
                def("euler", &boost::make_shared<euler
                  , boost::shared_ptr<particle_type>
                  , boost::shared_ptr<box_type const>
                  , double
                  , boost::shared_ptr<logger_type>
                >)
            ]
        ]
    ];
}

HALMD_LUA_API int luaopen_libhalmd_mdsim_gpu_integrators_euler(lua_State* L)
{
    euler<3, float>::luaopen(L);
    euler<2, float>::luaopen(L);
    return 0;
}

// explicit instantiation
template class euler<3, float>;
template class euler<2, float>;

} // namespace integrators
} // namespace gpu
} // namespace mdsim
} // namespace halmd<|MERGE_RESOLUTION|>--- conflicted
+++ resolved
@@ -83,15 +83,15 @@
 }
 
 template <typename integrator_type>
-static function <void ()>
-wrap_integrate(shared_ptr<integrator_type> self)
+static boost::function<void ()>
+wrap_integrate(boost::shared_ptr<integrator_type> self)
 {
     return bind(&integrator_type::integrate, self);
 }
 
 template <typename integrator_type>
-static function <void ()>
-wrap_finalize(shared_ptr<integrator_type> self)
+static boost::function<void ()>
+wrap_finalize(boost::shared_ptr<integrator_type> self)
 {
     return bind(&integrator_type::finalize, self);
 }
@@ -109,14 +109,10 @@
             [
                 namespace_("integrators")
                 [
-<<<<<<< HEAD
                     class_<euler>(class_name.c_str())
                         .property("integrate", &wrap_integrate<euler>)
                         .property("timestep", &euler::timestep)
                         .def("set_timestep", &euler::set_timestep)
-=======
-                    class_<euler, boost::shared_ptr<_Base>, _Base>(class_name.c_str())
->>>>>>> c683f8db
                         .scope
                         [
                             class_<runtime>("runtime")
