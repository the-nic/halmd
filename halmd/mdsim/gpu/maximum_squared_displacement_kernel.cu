--- conflicted
+++ resolved
@@ -31,12 +31,6 @@
 namespace gpu {
 namespace maximum_squared_displacement_kernel {
 
-<<<<<<< HEAD
-=======
-/** number of particles in simulation box */
-__constant__ unsigned int nbox_;
-
->>>>>>> 76dad690
 /**
  * maximum squared particle displacement
  */
@@ -45,10 +39,7 @@
     float4 const* g_r
   , float4 const* g_r0
   , typename vector_type::value_type* g_rr
-<<<<<<< HEAD
   , unsigned int npart
-=======
->>>>>>> 76dad690
   , vector_type box_length
 )
 {
@@ -66,11 +57,7 @@
         vector_type r0;
         tie(r0, type) = untagged<vector_type>(g_r0[i]);
         r -= r0;
-<<<<<<< HEAD
-        box_kernel::reduce_periodic(r, static_cast<vector_type>(box_length));
-=======
         box_kernel::reduce_periodic(r, box_length);
->>>>>>> 76dad690
         rr = max(rr, inner_prod(r, r));
     }
 
@@ -91,12 +78,7 @@
 
 template <int dimension>
 maximum_squared_displacement_wrapper<dimension> maximum_squared_displacement_wrapper<dimension>::kernel = {
-<<<<<<< HEAD
     maximum_squared_displacement_kernel::displacement<fixed_vector<float, dimension>, 512>
-=======
-    maximum_squared_displacement_kernel::nbox_
-  , maximum_squared_displacement_kernel::displacement<fixed_vector<float, dimension>, 512>
->>>>>>> 76dad690
   , maximum_squared_displacement_kernel::displacement<fixed_vector<float, dimension>, 256>
   , maximum_squared_displacement_kernel::displacement<fixed_vector<float, dimension>, 128>
   , maximum_squared_displacement_kernel::displacement<fixed_vector<float, dimension>, 64>
