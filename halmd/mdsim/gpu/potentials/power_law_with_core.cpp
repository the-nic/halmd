/*
 * Copyright © 2011  Michael Kopp and Felix Höfling
 *
 * This file is part of HALMD.
 *
 * HALMD is free software: you can redistribute it and/or modify
 * it under the terms of the GNU General Public License as published by
 * the Free Software Foundation, either version 3 of the License, or
 * (at your option) any later version.
 *
 * This program is distributed in the hope that it will be useful,
 * but WITHOUT ANY WARRANTY; without even the implied warranty of
 * MERCHANTABILITY or FITNESS FOR A PARTICULAR PURPOSE.  See the
 * GNU General Public License for more details.
 *
 * You should have received a copy of the GNU General Public License
 * along with this program.  If not, see <http://www.gnu.org/licenses/>.
 */

#include <boost/numeric/ublas/io.hpp>
#include <cuda_wrapper/cuda_wrapper.hpp>
#include <cmath>
#include <string>

#include <halmd/mdsim/gpu/potentials/power_law_with_core.hpp>
#include <halmd/mdsim/gpu/potentials/power_law_with_core_kernel.hpp>
#include <halmd/utility/lua/lua.hpp>

using namespace boost;
using namespace boost::numeric::ublas;
using namespace std;

namespace halmd {
namespace mdsim {
namespace gpu {
namespace potentials {

/**
 * Initialise potential parameters for power law with core
 *
 * @param cutoff cutoff length in units of sigma
 * @param core core radius in units of sigma (potential diverges at core radius)
 * @param epsilon interaction strength in MD units
 * @param sigma interaction range in MD units
 */
template <typename float_type>
power_law_with_core<float_type>::power_law_with_core(
<<<<<<< HEAD
    unsigned ntype1
  , unsigned ntype2
  , matrix_type const& cutoff
  , matrix_type const& core
  , matrix_type const& epsilon
  , matrix_type const& sigma
  , uint_matrix_type const& index
  , shared_ptr<logger_type> logger
=======
    unsigned ntype
  , boost::array<float, 3> const& cutoff
  , boost::array<float, 3> const& core
  , boost::array<float, 3> const& epsilon
  , boost::array<float, 3> const& sigma
  , boost::array<unsigned, 3> const& index
  , boost::shared_ptr<logger_type> logger
>>>>>>> c683f8db
)
  // allocate potential parameters
  : epsilon_(epsilon)
  , sigma_(sigma)
  , index_(index)
  , r_cut_sigma_(cutoff)
  , r_cut_(element_prod(sigma_, r_cut_sigma_))
  , rr_cut_(element_prod(r_cut_, r_cut_))
  , r_core_sigma_(core)
  , sigma2_(element_prod(sigma_, sigma_))
  , en_cut_(ntype1, ntype2)
  , g_param_(ntype1 * ntype2)
  , g_rr_en_cut_(ntype1 * ntype2)
  , logger_(logger)
{
    // energy shift due to truncation at cutoff length
    for (unsigned i = 0; i < ntype1; ++i) {
        for (unsigned j = 0; j < ntype2; ++j) {
            float_type ri_cut = 1 / r_cut_sigma_(i, j);
            en_cut_(i, j) = epsilon_(i, j) * std::pow(ri_cut, index_(i, j));
        }
    }

    LOG("interaction strength: ε = " << epsilon_);
    LOG("interaction range: σ = " << sigma_);
    LOG("core radius r_core/σ = " << r_core_sigma_);
    LOG("power law index: n = " << index_);
    LOG("cutoff length: r_c/σ = " << r_cut_sigma_);
    LOG("cutoff energy: U = " << en_cut_);

    cuda::host::vector<float4> param(g_param_.size());
    for (size_t i = 0; i < param.size(); ++i) {
        fixed_vector<float, 4> p(0); // initialise unused elements as well
        p[power_law_with_core_kernel::EPSILON] = epsilon_.data()[i];
        p[power_law_with_core_kernel::SIGMA2] = sigma2_.data()[i];
        p[power_law_with_core_kernel::CORE_SIGMA] = r_core_sigma_.data()[i];
        p[power_law_with_core_kernel::INDEX] = index_.data()[i];
        param[i] = p;
    }
    cuda::copy(param, g_param_);

    cuda::host::vector<float2> rr_en_cut(g_rr_en_cut_.size());
    for (size_t i = 0; i < rr_en_cut.size(); ++i) {
        rr_en_cut[i].x = rr_cut_.data()[i];
        rr_en_cut[i].y = en_cut_.data()[i];
    }
    cuda::copy(rr_en_cut, g_rr_en_cut_);
}

template <typename float_type>
void power_law_with_core<float_type>::luaopen(lua_State* L)
{
    using namespace luabind;
    module(L, "libhalmd")
    [
        namespace_("mdsim")
        [
            namespace_("gpu")
            [
                namespace_("potentials")
                [
                    class_<power_law_with_core, boost::shared_ptr<power_law_with_core> >(module_name())
                        .def(constructor<
                            unsigned
<<<<<<< HEAD
                          , unsigned
                          , matrix_type const&
                          , matrix_type const&
                          , matrix_type const&
                          , matrix_type const&
                          , uint_matrix_type const&
                          , shared_ptr<logger_type>
=======
                          , boost::array<float, 3> const&
                          , boost::array<float, 3> const&
                          , boost::array<float, 3> const&
                          , boost::array<float, 3> const&
                          , boost::array<unsigned, 3> const&
                          , boost::shared_ptr<logger_type>
>>>>>>> c683f8db
                        >())
                        .property("r_cut", (matrix_type const& (power_law_with_core::*)() const) &power_law_with_core::r_cut)
                        .property("r_cut_sigma", &power_law_with_core::r_cut_sigma)
                        .property("r_core_sigma", &power_law_with_core::r_core_sigma)
                        .property("epsilon", &power_law_with_core::epsilon)
                        .property("sigma", &power_law_with_core::sigma)
                        .property("index", &power_law_with_core::index)
                ]
            ]
        ]
    ];
}

HALMD_LUA_API int luaopen_libhalmd_mdsim_gpu_potentials_power_law_with_core(lua_State* L)
{
    power_law_with_core<float>::luaopen(L);
    return 0;
}

// explicit instantiation
template class power_law_with_core<float>;

} // namespace potentials
} // namespace gpu
} // namespace mdsim
} // namespace halmd<|MERGE_RESOLUTION|>--- conflicted
+++ resolved
@@ -45,7 +45,6 @@
  */
 template <typename float_type>
 power_law_with_core<float_type>::power_law_with_core(
-<<<<<<< HEAD
     unsigned ntype1
   , unsigned ntype2
   , matrix_type const& cutoff
@@ -53,16 +52,7 @@
   , matrix_type const& epsilon
   , matrix_type const& sigma
   , uint_matrix_type const& index
-  , shared_ptr<logger_type> logger
-=======
-    unsigned ntype
-  , boost::array<float, 3> const& cutoff
-  , boost::array<float, 3> const& core
-  , boost::array<float, 3> const& epsilon
-  , boost::array<float, 3> const& sigma
-  , boost::array<unsigned, 3> const& index
   , boost::shared_ptr<logger_type> logger
->>>>>>> c683f8db
 )
   // allocate potential parameters
   : epsilon_(epsilon)
@@ -127,22 +117,13 @@
                     class_<power_law_with_core, boost::shared_ptr<power_law_with_core> >(module_name())
                         .def(constructor<
                             unsigned
-<<<<<<< HEAD
                           , unsigned
                           , matrix_type const&
                           , matrix_type const&
                           , matrix_type const&
                           , matrix_type const&
                           , uint_matrix_type const&
-                          , shared_ptr<logger_type>
-=======
-                          , boost::array<float, 3> const&
-                          , boost::array<float, 3> const&
-                          , boost::array<float, 3> const&
-                          , boost::array<float, 3> const&
-                          , boost::array<unsigned, 3> const&
                           , boost::shared_ptr<logger_type>
->>>>>>> c683f8db
                         >())
                         .property("r_cut", (matrix_type const& (power_law_with_core::*)() const) &power_law_with_core::r_cut)
                         .property("r_cut_sigma", &power_law_with_core::r_cut_sigma)
