/*
 * Copyright © 2008-2010  Peter Colberg and Felix Höfling
 *
 * This file is part of HALMD.
 *
 * HALMD is free software: you can redistribute it and/or modify
 * it under the terms of the GNU General Public License as published by
 * the Free Software Foundation, either version 3 of the License, or
 * (at your option) any later version.
 *
 * This program is distributed in the hope that it will be useful,
 * but WITHOUT ANY WARRANTY; without even the implied warranty of
 * MERCHANTABILITY or FITNESS FOR A PARTICULAR PURPOSE.  See the
 * GNU General Public License for more details.
 *
 * You should have received a copy of the GNU General Public License
 * along with this program.  If not, see <http://www.gnu.org/licenses/>.
 */

#include <algorithm>
#include <boost/numeric/ublas/io.hpp>
#include <cuda_wrapper/cuda_wrapper.hpp>
#include <cmath>
#include <string>

#include <halmd/mdsim/gpu/potentials/morse.hpp>
#include <halmd/mdsim/gpu/potentials/morse_kernel.hpp>
#include <halmd/utility/lua/lua.hpp>

using namespace boost;
using namespace boost::numeric::ublas;
using namespace std;

namespace halmd {
namespace mdsim {
namespace gpu {
namespace potentials {

/**
 * Initialise parameters of the potential
 */
template <typename float_type>
morse<float_type>::morse(
<<<<<<< HEAD
    unsigned int ntype1
  , unsigned int ntype2
  , matrix_type const& cutoff
  , matrix_type const& epsilon
  , matrix_type const& sigma
  , matrix_type const& r_min
  , shared_ptr<logger_type> logger
=======
    unsigned ntype
  , boost::array<float, 3> const& cutoff
  , boost::array<float, 3> const& epsilon
  , boost::array<float, 3> const& sigma
  , boost::array<float, 3> const& r_min
  , boost::shared_ptr<logger_type> logger
>>>>>>> c683f8db
)
  // allocate potential parameters
  : epsilon_(epsilon)
  , sigma_(sigma)
  , r_min_sigma_(r_min)
  , r_cut_sigma_(cutoff)
  , r_cut_(element_prod(sigma_, r_cut_sigma_))
  , rr_cut_(element_prod(r_cut_, r_cut_))
  , en_cut_(ntype1, ntype2)
  , g_param_(ntype1 * ntype2)
  , g_rr_cut_(ntype1 * ntype2)
  , logger_(logger)
{
    // energy shift due to truncation at cutoff length
    for (unsigned i = 0; i < ntype1; ++i) {
        for (unsigned j = 0; j < ntype2; ++j) {
            float_type a = exp(r_min_sigma_(i, j) - r_cut_sigma_(i, j));
            en_cut_(i, j) = epsilon_(i, j) * (a - 2) * a;
        }
    }

    LOG("depth of potential well: ε = " << epsilon_);
    LOG("width of potential well: σ = " << sigma_);
    LOG("position of potential well: r_min / σ = " << r_min_sigma_);
    LOG("cutoff radius of potential: r_c / σ = " << r_cut_sigma_);
    LOG("potential energy at cutoff: U = " << en_cut_);

    // copy parameters to CUDA device
    cuda::host::vector<float4> param(g_param_.size());
    for (size_t i = 0; i < param.size(); ++i) {
        fixed_vector<float, 4> p;
        p[morse_kernel::EPSILON] = epsilon_.data()[i];
        p[morse_kernel::SIGMA] = sigma_.data()[i];
        p[morse_kernel::R_MIN_SIGMA] = r_min_sigma_.data()[i];
        p[morse_kernel::EN_CUT] = en_cut_.data()[i];
        param[i] = p;
    }
    cuda::copy(param, g_param_);
    cuda::copy(rr_cut_.data(), g_rr_cut_);
}

template <typename float_type>
void morse<float_type>::luaopen(lua_State* L)
{
    using namespace luabind;
    module(L, "libhalmd")
    [
        namespace_("mdsim")
        [
            namespace_("gpu")
            [
                namespace_("potentials")
                [
                    class_<morse, boost::shared_ptr<morse> >(module_name())
                        .def(constructor<
<<<<<<< HEAD
                            unsigned int
                          , unsigned int
                          , matrix_type const&
                          , matrix_type const&
                          , matrix_type const&
                          , matrix_type const&
                          , shared_ptr<logger_type>
=======
                            unsigned
                          , boost::array<float, 3> const&
                          , boost::array<float, 3> const&
                          , boost::array<float, 3> const&
                          , boost::array<float, 3> const&
                          , boost::shared_ptr<logger_type>
>>>>>>> c683f8db
                        >())
                        .property("r_cut", (matrix_type const& (morse::*)() const) &morse::r_cut)
                        .property("r_cut_sigma", &morse::r_cut_sigma)
                        .property("epsilon", &morse::epsilon)
                        .property("sigma", &morse::sigma)
                        .property("r_min_sigma", &morse::r_min_sigma)
                ]
            ]
        ]
    ];
}

HALMD_LUA_API int luaopen_libhalmd_mdsim_gpu_potentials_morse(lua_State* L)
{
    morse<float>::luaopen(L);
    return 0;
}

// explicit instantiation
template class morse<float>;

} // namespace potentials
} // namespace gpu
} // namespace mdsim
} // namespace halmd<|MERGE_RESOLUTION|>--- conflicted
+++ resolved
@@ -41,22 +41,13 @@
  */
 template <typename float_type>
 morse<float_type>::morse(
-<<<<<<< HEAD
     unsigned int ntype1
   , unsigned int ntype2
   , matrix_type const& cutoff
   , matrix_type const& epsilon
   , matrix_type const& sigma
   , matrix_type const& r_min
-  , shared_ptr<logger_type> logger
-=======
-    unsigned ntype
-  , boost::array<float, 3> const& cutoff
-  , boost::array<float, 3> const& epsilon
-  , boost::array<float, 3> const& sigma
-  , boost::array<float, 3> const& r_min
   , boost::shared_ptr<logger_type> logger
->>>>>>> c683f8db
 )
   // allocate potential parameters
   : epsilon_(epsilon)
@@ -112,22 +103,13 @@
                 [
                     class_<morse, boost::shared_ptr<morse> >(module_name())
                         .def(constructor<
-<<<<<<< HEAD
                             unsigned int
                           , unsigned int
                           , matrix_type const&
                           , matrix_type const&
                           , matrix_type const&
                           , matrix_type const&
-                          , shared_ptr<logger_type>
-=======
-                            unsigned
-                          , boost::array<float, 3> const&
-                          , boost::array<float, 3> const&
-                          , boost::array<float, 3> const&
-                          , boost::array<float, 3> const&
                           , boost::shared_ptr<logger_type>
->>>>>>> c683f8db
                         >())
                         .property("r_cut", (matrix_type const& (morse::*)() const) &morse::r_cut)
                         .property("r_cut_sigma", &morse::r_cut_sigma)
