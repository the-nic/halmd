/*
 * Copyright © 2010-2012  Peter Colberg
 *
 * This file is part of HALMD.
 *
 * HALMD is free software: you can redistribute it and/or modify
 * it under the terms of the GNU General Public License as published by
 * the Free Software Foundation, either version 3 of the License, or
 * (at your option) any later version.
 *
 * This program is distributed in the hope that it will be useful,
 * but WITHOUT ANY WARRANTY; without even the implied warranty of
 * MERCHANTABILITY or FITNESS FOR A PARTICULAR PURPOSE.  See the
 * GNU General Public License for more details.
 *
 * You should have received a copy of the GNU General Public License
 * along with this program.  If not, see <http://www.gnu.org/licenses/>.
 */

#ifndef HALMD_SCRIPT_HPP
#define HALMD_SCRIPT_HPP

#include <boost/noncopyable.hpp>
#include <boost/shared_ptr.hpp>
#include <lua.hpp>
#include <string>

namespace halmd {

/**
 * HALMD scripting engine
 */
class script
  : boost::noncopyable
{
public:
    script();
<<<<<<< HEAD
    void dofile(std::string const& file_name);
    void options(options_parser& parser);
    void parsed(po::variables_map const& vm);
    void run();
=======
    void dofile(std::string const& filename = std::string());
>>>>>>> 4cc9ed76

    static int traceback(lua_State* L);

    //! Lua state
    // Expose Lua state for convenient use in unit tests.
    lua_State* const L;

private:
    void load_luabind();
    void package_path();
    void package_cpath();
    void lua_compat();

    /** RAII wrapper of Lua state */
    boost::shared_ptr<lua_State const> const L_;
};

} // namespace halmd

#endif /* ! HALMD_SCRIPT_HPP */<|MERGE_RESOLUTION|>--- conflicted
+++ resolved
@@ -35,14 +35,7 @@
 {
 public:
     script();
-<<<<<<< HEAD
-    void dofile(std::string const& file_name);
-    void options(options_parser& parser);
-    void parsed(po::variables_map const& vm);
-    void run();
-=======
     void dofile(std::string const& filename = std::string());
->>>>>>> 4cc9ed76
 
     static int traceback(lua_State* L);
 
