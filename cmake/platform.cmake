set(CMAKE_BUILD_TYPE_INIT "Release")

if(DEFINED CMAKE_CXX_COMPILER_ID)
  if(CMAKE_CXX_COMPILER_ID STREQUAL "GNU")

<<<<<<< HEAD
    if(CMAKE_CXX_COMPILER_VERSION VERSION_EQUAL "4.7" OR CMAKE_CXX_COMPILER_VERSION VERSION_GREATER "4.7")
      set(CMAKE_CXX_FLAGS_INIT "-fPIC -Wall -std=c++11 -pedantic")
    else()
      set(CMAKE_CXX_FLAGS_INIT "-fPIC -Wall -std=c++98 -Wno-long-long -pedantic")
    endif()
    set(CMAKE_CXX_FLAGS_RELEASE_INIT "-O3 -DNDEBUG -fvisibility-inlines-hidden")
=======
    set(CMAKE_CXX_FLAGS_INIT "-fPIC -Wall -std=c++98 -pedantic -Wno-long-long")
    set(CMAKE_CXX_FLAGS_RELEASE_INIT "-O3 -DNDEBUG -fvisibility=hidden")
>>>>>>> f7ad2270

  elseif(CMAKE_CXX_COMPILER_ID STREQUAL "Clang")

    set(CMAKE_CXX_FLAGS_INIT "-fPIC -Wall")

  elseif(CMAKE_CXX_COMPILER_ID STREQUAL "Intel")

    set(CMAKE_CXX_FLAGS_INIT "-fPIC -Wall")

  elseif(CMAKE_CXX_COMPILER_ID STREQUAL "XL")

    set(CMAKE_CXX_FLAGS_INIT "-qrtti=all")

    # We only need object-level inlining (opposed to link-time optimization),
    # therefore we follow the recommendation for XL 11 that -qipa=inline is
    # deprecated, and use -qinline instead.
    # http://publib.boulder.ibm.com/infocenter/iadthelp/v8r0/index.jsp?topic=/com.ibm.xlcpp111.linux.doc/compiler_ref/opt_ipa.html
    set(CMAKE_CXX_FLAGS_RELEASE_INIT "-O4 -DNDEBUG -qstrict=all -qnoipa -qinline")
    set(CMAKE_CXX_FLAGS_MINSIZEREL_INIT "-O4 -DNDEBUG -qstrict=all -qnoipa -qinline")
    set(CMAKE_CXX_FLAGS_RELWITHDEBINFO_INIT "-g -O2 -qstrict=all")

  else()
    message(WARNING "Unsupported CXX compiler: ${CMAKE_CXX_COMPILER_ID}")
  endif()
endif()

if(DEFINED CMAKE_CUDA_COMPILER_ID)
  if(CMAKE_CUDA_COMPILER_ID STREQUAL "NVCC")

    # Compile for CUDA compute version 1.2, and generate PTX 1.2 code
    # as well as binary code for targets of compute capability 1.3 and 2.0.
    # This ensures backward and forward compatibility with targets of
    # compute capability ≥ 1.2 through JIT compilation at program
    # startup, while providing binary code for Tesla and Fermi GPUs.
    #
    # Note that we compile with -arch=compute_12 to disable native double
    # precision (present with compute_13), and to avoid performance penalty
    # of IEEE-compliant floating-point (present with compute_20).
    #
    # We will raise the default compute version later to enable native double
    # precision, as an alternative to double-single precision, and when all
    # kernels are optimised for Fermi GPUs.

    set(CMAKE_CUDA_FLAGS_INIT "-Xcompiler -fPIC -Xptxas -v -arch=compute_12 -code=compute_12,sm_13,sm_20")

  else()
    message(WARNING "Unsupported CUDA compiler: ${CMAKE_CUDA_COMPILER_ID}")
  endif()
endif()

if(CMAKE_CXX_PLATFORM_ID STREQUAL "Linux")

  # On Linux, add --Wl,--as-needed to the default linker flags.
  # This makes distribution packagers happy, as binaries will only
  # reference the actually used libraries, which allows for minimal package
  # dependencies of the halmd package. The HALMD_COMMON_LIBRARIES variable
  # contains more libraries than needed in most cases, to support linking
  # Boost and HDF5 libraries statically.

  set(CMAKE_EXE_LINKER_FLAGS_INIT "-Wl,--as-needed")
  set(CMAKE_MODULE_LINKER_FLAGS_INIT "-Wl,--as-needed")
  set(CMAKE_SHARED_LINKER_FLAGS_INIT "-Wl,--as-needed")

  if(HALMD_USE_STATIC_LIBS)
    if(CMAKE_CXX_COMPILER_ID STREQUAL "GNU" AND NOT CMAKE_CXX_COMPILER_VERSION VERSION_LESS "4.5")
      if(NOT DEFINED HALMD_USE_STATIC_LIBSTDCXX)
        set(HALMD_USE_STATIC_LIBSTDCXX TRUE)
      endif()
      if(NOT DEFINED HALMD_USE_STATIC_LIBGCC)
        set(HALMD_USE_STATIC_LIBGCC TRUE)
      endif()
    elseif(CMAKE_CXX_COMPILER_ID STREQUAL "Clang" AND NOT CMAKE_CXX_COMPILER_VERSION VERSION_LESS "3.1")
      if(NOT DEFINED HALMD_USE_STATIC_LIBSTDCXX)
        set(HALMD_USE_STATIC_LIBSTDCXX TRUE)
      endif()
      if(NOT DEFINED HALMD_USE_STATIC_LIBGCC)
        set(HALMD_USE_STATIC_LIBGCC TRUE)
      endif()
    endif()
  endif()

  if(HALMD_USE_STATIC_LIBSTDCXX)
    set(CMAKE_EXE_LINKER_FLAGS_INIT "${CMAKE_EXE_LINKER_FLAGS_INIT} -static-libstdc++")
  endif()
  if(HALMD_USE_STATIC_LIBGCC)
    set(CMAKE_EXE_LINKER_FLAGS_INIT "${CMAKE_EXE_LINKER_FLAGS_INIT} -static-libgcc")
  endif()

  # Strip binaries for Release builds
  set(CMAKE_EXE_LINKER_FLAGS_RELEASE_INIT "-Wl,-s")
  set(CMAKE_MODULE_LINKER_FLAGS_RELEASE_INIT "-Wl,-s")
  set(CMAKE_SHARED_LINKER_FLAGS_RELEASE_INIT "-Wl,-s")

elseif(CMAKE_CXX_PLATFORM_ID STREQUAL "AIX")

  # The combined flags -qtwolink -Wl,-bweaklocal instruct the AIX linker
  # to discard unreferenced objects of an archive, which is needed to
  # avoid undefined symbol errors when linking the unit tests.
  # -qnoipa is needed to disable link-time IPA, which breaks -qtwolink.
  set(CMAKE_EXE_LINKER_FLAGS_INIT "-qtwolink -Wl,-bweaklocal -qnoipa")
  set(CMAKE_MODULE_LINKER_FLAGS_INIT "-qtwolink -Wl,-bweaklocal -qnoipa")
  set(CMAKE_SHARED_LINKER_FLAGS_INIT "-qtwolink -Wl,-bweaklocal -qnoipa")
endif()<|MERGE_RESOLUTION|>--- conflicted
+++ resolved
@@ -3,17 +3,12 @@
 if(DEFINED CMAKE_CXX_COMPILER_ID)
   if(CMAKE_CXX_COMPILER_ID STREQUAL "GNU")
 
-<<<<<<< HEAD
     if(CMAKE_CXX_COMPILER_VERSION VERSION_EQUAL "4.7" OR CMAKE_CXX_COMPILER_VERSION VERSION_GREATER "4.7")
       set(CMAKE_CXX_FLAGS_INIT "-fPIC -Wall -std=c++11 -pedantic")
     else()
       set(CMAKE_CXX_FLAGS_INIT "-fPIC -Wall -std=c++98 -Wno-long-long -pedantic")
     endif()
-    set(CMAKE_CXX_FLAGS_RELEASE_INIT "-O3 -DNDEBUG -fvisibility-inlines-hidden")
-=======
-    set(CMAKE_CXX_FLAGS_INIT "-fPIC -Wall -std=c++98 -pedantic -Wno-long-long")
     set(CMAKE_CXX_FLAGS_RELEASE_INIT "-O3 -DNDEBUG -fvisibility=hidden")
->>>>>>> f7ad2270
 
   elseif(CMAKE_CXX_COMPILER_ID STREQUAL "Clang")
 
