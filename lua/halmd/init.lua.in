--- conflicted
+++ resolved
@@ -36,103 +36,4 @@
 require("halmd.observables.ssf")
 require("halmd.observables.thermodynamics")
 
-<<<<<<< HEAD
--- grab modules
-local mdsim = halmd.mdsim
-local observables = halmd.observables
-local profiling = halmd.io.profiling
-local statevars = halmd.io.statevars
-local trajectory = halmd.io.trajectory
--- grab C++ wrappers
-local po = libhalmd.po
--- grab standard library
-local assert = assert
-local pairs = pairs
-
-module("halmd", halmd.modules.register)
-
---
--- Construct simulation
---
-function new(args)
-    local core = mdsim.core() -- singleton
-    core.particle = mdsim.particle()
-    core.box = mdsim.box()
-    core.integrator = mdsim.integrator()
-    core.force = mdsim.force()
-    core.neighbour = mdsim.neighbour()
-    core.sort = mdsim.sort()
-
-    local reader = trajectory.reader()
-    core.position = mdsim.position{ reader = reader }
-    core.velocity = mdsim.velocity{ reader = reader }
-
-    -- Construct sampler.
-    local sampler = observables.sampler()
-
-    -- Optionally write trajectory.
-    if args.trajectory then
-        sampler:on_sample(trajectory.writer().append, args.trajectory)
-    end
-
-    -- Optionally sample macroscopic state variables.
-    if args.state_vars then
-        local thermodynamics = observables.thermodynamics()
-        sampler:on_prepare(thermodynamics.prepare, args.state_vars)
-        sampler:on_sample(thermodynamics.sample, args.state_vars)
-    end
-
-    -- Optionally sample static structure factor.
-    if args.state_vars then -- FIXME args.ssf
-        sampler:on_sample(observables.ssf().sample, args.state_vars)
-    end
-
-    -- Optionally compute time-correlation functions.
-    if args.correlation then
-        local correlation = observables.dynamics.correlation{
-            maximum_time = sampler.total_time
-          , resolution = args.correlation * core.integrator.timestep
-        }
-        sampler:on_sample(correlation.sample, args.correlation)
-        sampler:on_finish(correlation.finalise)
---         sampler:on_finish(correlation.writer().write)
-    end
-
-    -- FIXME connect revised writer to thermodynamics and ssf
-    if args.state_vars then
-        sampler:on_sample(statevars.writer().write, args.state_vars)
-    end
-
-    -- Construct profiling writers.
-    --
-    -- The profiling writers write profiling run times for registered
-    -- modules to the log file, and optionally a H5MD file.
-    local profiling_writers = profiling.writer()
-
-    -- From the table of profiling writers, add each profiling writer
-    -- to the sampler, to invoke write after the simulation is finished.
-    for _, writer in pairs(profiling_writers) do
-        sampler:on_finish(writer.write)
-    end
-
-    -- Pass sampler from Lua to C++, to run the simulation outside of Lua.
-    return sampler
-end
-
--- override module namespace
-namespace = "sampler"
-
---
--- assemble module options
---
--- @param desc po.options_description
---
-function options(desc, globals)
-    -- FIXME desc:add("ssf", po.uint64(), "sampling interval for static structure factor")
-    desc:add("correlation", po.uint64(), "sampling interval for time-correlation functions")
-    desc:add("state-vars", po.uint64(), "sampling interval for macroscopic state variables")
-    desc:add("trajectory", po.uint64(), "sampling interval for trajectory")
-end
-=======
-return halmd
->>>>>>> 6c4679c3
+return halmd