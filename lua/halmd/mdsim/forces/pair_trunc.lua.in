--- conflicted
+++ resolved
@@ -21,11 +21,6 @@
 require("halmd.mdsim.box")
 require("halmd.mdsim.core")
 require("halmd.mdsim.neighbour")
-<<<<<<< HEAD
-=======
-require("halmd.mdsim.particle")
-require("halmd.mdsim.potential")
->>>>>>> e6c43753
 require("halmd.modules")
 
 -- grab modules
@@ -45,15 +40,10 @@
 -- @param args.potential potential name
 --
 function new(args)
-<<<<<<< HEAD
     local particle1 = assert(args.particle or args.particles[1])
     local particle2 = assert(args.particle or args.particles[2])
     local potential = assert(args.potential)
     local neighbour = args.neighbour -- optional
-=======
-    -- construct global potential module
-    local potential = mdsim.potential()
->>>>>>> e6c43753
 
     local box = mdsim.box() -- singleton
     local dimension = assert(box.dimension)
