--- conflicted
+++ resolved
@@ -42,12 +42,8 @@
 -- @param args.potential potential module instance
 --
 function new(args)
-<<<<<<< HEAD
     local particle1 = assert(args.particle or args.particles[1])
     local particle2 = assert(args.particle or args.particles[2])
-    local force = assert(args.force)
-=======
->>>>>>> f614b457
     local potential = assert(args.potential)
     local neighbour = args.neighbour -- optional
 
