--
-- Copyright © 2010-2011  Peter Colberg
--
-- This file is part of HALMD.
--
-- HALMD is free software: you can redistribute it and/or modify
-- it under the terms of the GNU General Public License as published by
-- the Free Software Foundation, either version 3 of the License, or
-- (at your option) any later version.
--
-- This program is distributed in the hope that it will be useful,
-- but WITHOUT ANY WARRANTY; without even the implied warranty of
-- MERCHANTABILITY or FITNESS FOR A PARTICULAR PURPOSE.  See the
-- GNU General Public License for more details.
--
-- You should have received a copy of the GNU General Public License
-- along with this program.  If not, see <http://www.gnu.org/licenses/>.
--

<<<<<<< HEAD
require("halmd.device")
require("halmd.log")
require("halmd.mdsim.binning")
require("halmd.mdsim.box")
require("halmd.mdsim.core")
require("halmd.mdsim.maximum_squared_displacement")
require("halmd.mdsim.sort")
require("halmd.modules")

-- grab modules
local device = halmd.device
local mdsim = halmd.mdsim
local log = halmd.log
=======
local device                            = require("halmd.device")
local module                            = require("halmd.utility.module")
local mdsim = {
    binning                             = require("halmd.mdsim.binning")
  , box                                 = require("halmd.mdsim.box")
  , core                                = require("halmd.mdsim.core")
  , maximum_squared_displacement        = require("halmd.mdsim.maximum_squared_displacement")
  , particle                            = require("halmd.mdsim.particle")
  , sort                                = require("halmd.mdsim.sort")
}

>>>>>>> ac587a50
-- grab C++ wrappers
local neighbours = {
    from_binning = {
        host = {
            [2] = libhalmd.mdsim.host.neighbours.from_binning_2_
          , [3] = libhalmd.mdsim.host.neighbours.from_binning_3_
        }
    }
  , from_particle = {
        host = {
            [2] = libhalmd.mdsim.host.neighbours.from_particle_2_
          , [3] = libhalmd.mdsim.host.neighbours.from_particle_3_
        }
    }
}
if libhalmd.mdsim.gpu then
    neighbours.from_binning.gpu = {
        [2] = libhalmd.mdsim.gpu.neighbours.from_binning_2_
      , [3] = libhalmd.mdsim.gpu.neighbours.from_binning_3_
    }
    neighbours.from_particle.gpu = {
        [2] = libhalmd.mdsim.gpu.neighbours.from_particle_2_
      , [3] = libhalmd.mdsim.gpu.neighbours.from_particle_3_
    }
end
local predicates = libhalmd.predicates
local h5 = libhalmd.h5
local po = libhalmd.po
-- grab standard library
local assert = assert
local math = math
local property = property
local table = table

local M = module("halmd.mdsim.neighbour")

--
-- returns species label given a table of particle instances
--
function label(particles)
    assert(#particles == 2)
    return "(" .. particles[1].label .. " ← " .. particles[2].label .. ")"
end

--
-- construct neighbour module
--
-- @param r_cut symmetric matrix with potential cutoff radii
--
function M.__new(args)
    -- cutoff radius matrix of truncated potential
    local r_cut = assert(args.r_cut)
    -- neighbour list skin
    local skin = args.skin or 0.5 -- default value

    -- dependency injection
    local particle1 = assert(args.particle or args.particles[1])
    local particle2 = assert(args.particle or args.particles[2])
    local box = mdsim.box() -- singleton
    local dimension = assert(box.dimension)
    local logger = log.logger{prefix = "neighbour " .. label({particle1, particle2})}

    -- domain decomposition
    local binning
    if not args.disable_binning then
        binning = mdsim.binning{particle = particle2, r_cut = r_cut, skin = skin}
    end

    -- neighbour lists
    local neighbour
    if device() then
        if binning then
            neighbour = assert(neighbours.from_binning.gpu[dimension])
        else
            neighbour = assert(neighbours.from_particle.gpu[dimension])
        end
        local defaults = assert(neighbour.defaults)
        local occupancy = args.occupancy or defaults.occupancy()
        if binning then
            neighbour = neighbour(particle1, particle2, binning, binning, box, r_cut, skin, logger, occupancy)
        else
            neighbour = neighbour(particle1, particle2, box, r_cut, skin, logger, occupancy)
        end
    else
        if binning then
            neighbour = neighbours.from_binning.host[dimension](particle1, particle2, binning, binning, box, r_cut, skin, logger)
        else
            neighbour = neighbours.from_particle.host[dimension](particle1, particle2, box, r_cut, skin, logger)
        end
    end

    -- store particle instances as Lua property
    neighbour.particles = property(function(self)
        return {particle1, particle2}
    end)

    -- if needed, bin particles before neighbour list update
    if binning then
        neighbour:on_prepend_update(binning.update)
    end

    -- maximum squared displacement computation
    local maximum_squared_displacement = mdsim.maximum_squared_displacement{particle = particle1}

    -- compare maximum squared displacement to squared half skin size
    local limit = math.pow(neighbour.r_skin / 2, 2)
    local greater = predicates.greater(maximum_squared_displacement.compute, limit)
    local core = mdsim.core()

    -- evaluate maximum squared displacement every step
    core:on_prepend_force{greater.evaluate, tracker = neighbour}

    if not args.disable_sorting then
        -- particle sorting
        local sort = mdsim.sort{particle = particle1}

        -- system preparation after setting positions and velocities
        core:on_append_setup{sort.order, tracker = neighbour}

        -- if maximum squared displacement is greater than squared half skin size:
        greater:on_greater(sort.order)

        -- after particle sorting, take a snapshot of coordinates and update neighbour lists
        sort:on_order(maximum_squared_displacement.zero)
        sort:on_order(neighbour.update)
    else
        -- system preparation after setting positions and velocities
        core:on_append_setup{maximum_squared_displacement.zero, tracker = neighbour}
        core:on_append_setup{neighbour.update, tracker = neighbour}

        -- if maximum squared displacement is greater than squared half skin size:
        greater:on_greater(maximum_squared_displacement.zero)
        greater:on_greater(neighbour.update)
    end

    return neighbour
end

--
-- connect runtime accumulators to module profiler
--
<<<<<<< HEAD
function profile(self, profiler)
    profiler:on_profile{self, update = "update of neighbour lists " .. label(self.particles)}
=======
function M.profile(self, profiler)
    profiler:on_profile{self, update = "neighbour lists update"}
>>>>>>> ac587a50
end

--
-- assemble module options
--
-- @param desc po.options_description
--
function M.options(desc)
    desc:add("skin", po.float(), "neighbour list skin")
    if neighbours.from_binning.gpu then
        desc:add("occupancy", po.float(), "desired average cell occupancy")
    end
    desc:add("disable-binning", po.bool_switch(), "disable domain decomposition")
    desc:add("disable-sorting", po.bool_switch(), "disable domain decomposition")
end

--
-- read module parameters from HDF5 group
--
function M.read_parameters(args, group)
    args.skin = group:read_attribute("skin", h5.float())
    if neighbours.from_binning.gpu then
        args.occupancy = group:read_attribute("occupancy", h5.float())
    end
end

--
-- write module parameters to HDF5 group
--
-- @param neighbour module instance
-- @param group HDF5 group
--
function M.write_parameters(neighbour, group)
    group:write_attribute("skin", h5.float(), neighbour.r_skin)
    if neighbour.cell_occupancy then
        group:write_attribute("occupancy", h5.float(), neighbour.cell_occupancy)
    end
end

return M<|MERGE_RESOLUTION|>--- conflicted
+++ resolved
@@ -17,33 +17,17 @@
 -- along with this program.  If not, see <http://www.gnu.org/licenses/>.
 --
 
-<<<<<<< HEAD
-require("halmd.device")
-require("halmd.log")
-require("halmd.mdsim.binning")
-require("halmd.mdsim.box")
-require("halmd.mdsim.core")
-require("halmd.mdsim.maximum_squared_displacement")
-require("halmd.mdsim.sort")
-require("halmd.modules")
-
--- grab modules
-local device = halmd.device
-local mdsim = halmd.mdsim
-local log = halmd.log
-=======
 local device                            = require("halmd.device")
+local log                               = require("halmd.log")
 local module                            = require("halmd.utility.module")
 local mdsim = {
     binning                             = require("halmd.mdsim.binning")
   , box                                 = require("halmd.mdsim.box")
   , core                                = require("halmd.mdsim.core")
   , maximum_squared_displacement        = require("halmd.mdsim.maximum_squared_displacement")
-  , particle                            = require("halmd.mdsim.particle")
   , sort                                = require("halmd.mdsim.sort")
 }
 
->>>>>>> ac587a50
 -- grab C++ wrappers
 local neighbours = {
     from_binning = {
@@ -83,7 +67,7 @@
 --
 -- returns species label given a table of particle instances
 --
-function label(particles)
+local function label(particles)
     assert(#particles == 2)
     return "(" .. particles[1].label .. " ← " .. particles[2].label .. ")"
 end
@@ -185,13 +169,8 @@
 --
 -- connect runtime accumulators to module profiler
 --
-<<<<<<< HEAD
-function profile(self, profiler)
+function M.profile(self, profiler)
     profiler:on_profile{self, update = "update of neighbour lists " .. label(self.particles)}
-=======
-function M.profile(self, profiler)
-    profiler:on_profile{self, update = "neighbour lists update"}
->>>>>>> ac587a50
 end
 
 --
