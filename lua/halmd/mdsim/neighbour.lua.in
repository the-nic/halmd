--
-- Copyright © 2010-2011  Peter Colberg
--
-- This file is part of HALMD.
--
-- HALMD is free software: you can redistribute it and/or modify
-- it under the terms of the GNU General Public License as published by
-- the Free Software Foundation, either version 3 of the License, or
-- (at your option) any later version.
--
-- This program is distributed in the hope that it will be useful,
-- but WITHOUT ANY WARRANTY; without even the implied warranty of
-- MERCHANTABILITY or FITNESS FOR A PARTICULAR PURPOSE.  See the
-- GNU General Public License for more details.
--
-- You should have received a copy of the GNU General Public License
-- along with this program.  If not, see <http://www.gnu.org/licenses/>.
--

<<<<<<< HEAD
local device                            = require("halmd.device")
local log                               = require("halmd.log")
=======
local device                            = require("halmd.utility.device")
local log                               = require("halmd.io.log")
>>>>>>> 4cc9ed76
local module                            = require("halmd.utility.module")
local mdsim = {
    binning                             = require("halmd.mdsim.binning")
  , box                                 = require("halmd.mdsim.box")
  , core                                = require("halmd.mdsim.core")
  , maximum_squared_displacement        = require("halmd.mdsim.maximum_squared_displacement")
  , sort                                = require("halmd.mdsim.sort")
}

-- grab C++ wrappers
local neighbours = {
    from_binning = {
        host = {
            [2] = libhalmd.mdsim.host.neighbours.from_binning_2_
          , [3] = libhalmd.mdsim.host.neighbours.from_binning_3_
        }
    }
  , from_particle = {
        host = {
            [2] = libhalmd.mdsim.host.neighbours.from_particle_2_
          , [3] = libhalmd.mdsim.host.neighbours.from_particle_3_
        }
    }
}
if libhalmd.mdsim.gpu then
    neighbours.from_binning.gpu = {
        [2] = libhalmd.mdsim.gpu.neighbours.from_binning_2_
      , [3] = libhalmd.mdsim.gpu.neighbours.from_binning_3_
    }
    neighbours.from_particle.gpu = {
        [2] = libhalmd.mdsim.gpu.neighbours.from_particle_2_
      , [3] = libhalmd.mdsim.gpu.neighbours.from_particle_3_
    }
end
local predicates = libhalmd.predicates
local h5 = libhalmd.h5
local po = libhalmd.po
-- grab standard library
local assert = assert
local math = math
local property = property
local table = table

local M = module("halmd.mdsim.neighbour")

--
-- returns species label given a table of particle instances
--
local function label(particles)
    assert(#particles == 2)
    return "(" .. particles[1].label .. " ← " .. particles[2].label .. ")"
end

--
-- construct neighbour module
--
-- @param r_cut symmetric matrix with potential cutoff radii
--
function M.__new(args)
    -- cutoff radius matrix of truncated potential
    local r_cut = assert(args.r_cut)
    -- neighbour list skin
    local skin = args.skin or 0.5 -- default value

    -- dependency injection
    local particle1 = assert(args.particle or args.particles[1])
    local particle2 = assert(args.particle or args.particles[2])
    local box = mdsim.box() -- singleton
<<<<<<< HEAD
    local dimension = assert(box.dimension)
    local logger = log.logger{prefix = "neighbour " .. label({particle1, particle2})}
=======
    local logger = log.logger({label = "neighbour"})
>>>>>>> 4cc9ed76

    -- domain decomposition
    local binning
    if not args.disable_binning then
        binning = mdsim.binning{particle = particle2, r_cut = r_cut, skin = skin}
    end

    -- neighbour lists
    local neighbour
    if device() then
        if binning then
            neighbour = assert(neighbours.from_binning.gpu[dimension])
        else
            neighbour = assert(neighbours.from_particle.gpu[dimension])
        end
        local defaults = assert(neighbour.defaults)
        local occupancy = args.occupancy or defaults.occupancy()
        if binning then
            neighbour = neighbour(particle1, particle2, binning, binning, box, r_cut, skin, logger, occupancy)
        else
            neighbour = neighbour(particle1, particle2, box, r_cut, skin, logger, occupancy)
        end
    else
        if binning then
            neighbour = neighbours.from_binning.host[dimension](particle1, particle2, binning, binning, box, r_cut, skin, logger)
        else
            neighbour = neighbours.from_particle.host[dimension](particle1, particle2, box, r_cut, skin, logger)
        end
    end

    -- store particle instances as Lua property
    neighbour.particles = property(function(self)
        return {particle1, particle2}
    end)

    -- if needed, bin particles before neighbour list update
    if binning then
        neighbour:on_prepend_update(binning.update)
    end

    -- maximum squared displacement computation
    local maximum_squared_displacement = mdsim.maximum_squared_displacement{particle = particle1}

    -- compare maximum squared displacement to squared half skin size
    local limit = math.pow(neighbour.r_skin / 2, 2)
    local greater = predicates.greater(maximum_squared_displacement.compute, limit)
    local core = mdsim.core()

    -- evaluate maximum squared displacement every step
    core:on_prepend_force{greater.evaluate, tracker = neighbour}

    if not args.disable_sorting then
        -- particle sorting
        local sort = mdsim.sort{particle = particle1}

        -- system preparation after setting positions and velocities
        core:on_append_setup{sort.order, tracker = neighbour}

        -- if maximum squared displacement is greater than squared half skin size:
        greater:on_greater(sort.order)

        -- after particle sorting, take a snapshot of coordinates and update neighbour lists
        sort:on_order(maximum_squared_displacement.zero)
        sort:on_order(neighbour.update)
    else
        -- system preparation after setting positions and velocities
        core:on_append_setup{maximum_squared_displacement.zero, tracker = neighbour}
        core:on_append_setup{neighbour.update, tracker = neighbour}

        -- if maximum squared displacement is greater than squared half skin size:
        greater:on_greater(maximum_squared_displacement.zero)
        greater:on_greater(neighbour.update)
    end

    return neighbour
end

--
-- connect runtime accumulators to module profiler
--
function M.profile(self, profiler)
    profiler:on_profile{self, update = "update of neighbour lists " .. label(self.particles)}
end

--
-- assemble module options
--
-- @param desc po.options_description
--
function M.options(desc)
    desc:add("skin", po.float(), "neighbour list skin")
    if neighbours.from_binning.gpu then
        desc:add("occupancy", po.float(), "desired average cell occupancy")
    end
    desc:add("disable-binning", po.bool_switch(), "disable domain decomposition")
    desc:add("disable-sorting", po.bool_switch(), "disable domain decomposition")
end

--
-- read module parameters from HDF5 group
--
function M.read_parameters(args, group)
    args.skin = group:read_attribute("skin", h5.float())
    if neighbours.from_binning.gpu then
        args.occupancy = group:read_attribute("occupancy", h5.float())
    end
end

--
-- write module parameters to HDF5 group
--
-- @param neighbour module instance
-- @param group HDF5 group
--
function M.write_parameters(neighbour, group)
    group:write_attribute("skin", h5.float(), neighbour.r_skin)
    if neighbour.cell_occupancy then
        group:write_attribute("occupancy", h5.float(), neighbour.cell_occupancy)
    end
end

return M<|MERGE_RESOLUTION|>--- conflicted
+++ resolved
@@ -17,13 +17,8 @@
 -- along with this program.  If not, see <http://www.gnu.org/licenses/>.
 --
 
-<<<<<<< HEAD
-local device                            = require("halmd.device")
-local log                               = require("halmd.log")
-=======
 local device                            = require("halmd.utility.device")
 local log                               = require("halmd.io.log")
->>>>>>> 4cc9ed76
 local module                            = require("halmd.utility.module")
 local mdsim = {
     binning                             = require("halmd.mdsim.binning")
@@ -92,12 +87,8 @@
     local particle1 = assert(args.particle or args.particles[1])
     local particle2 = assert(args.particle or args.particles[2])
     local box = mdsim.box() -- singleton
-<<<<<<< HEAD
     local dimension = assert(box.dimension)
-    local logger = log.logger{prefix = "neighbour " .. label({particle1, particle2})}
-=======
-    local logger = log.logger({label = "neighbour"})
->>>>>>> 4cc9ed76
+    local logger = log.logger({label = "neighbour " .. label({particle1, particle2})})
 
     -- domain decomposition
     local binning
