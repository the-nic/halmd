--- conflicted
+++ resolved
@@ -17,19 +17,12 @@
 -- along with this program.  If not, see <http://www.gnu.org/licenses/>.
 --
 
-<<<<<<< HEAD
-require("halmd.mdsim.forces")
-require("halmd.mdsim.potential")
-require("halmd.modules")
+local forces            = require("halmd.mdsim.forces")
+local module            = require("halmd.utility.module")
+local mdsim = {
+    potential           = require("halmd.mdsim.potential")
+}
 
--- grab modules
-local forces = halmd.mdsim.forces
-local mdsim = halmd.mdsim
-=======
-local forces = require("halmd.mdsim.forces")
-local module = require("halmd.utility.module")
-
->>>>>>> ac587a50
 -- grab C++ wrappers
 local h5 = libhalmd.h5
 local po = libhalmd.po
@@ -43,7 +36,6 @@
 --
 -- construct force module
 --
-<<<<<<< HEAD
 -- @param args       parameter table
 --   args.particle          instance of particle
 --   args.force             name of force (optional)
@@ -51,11 +43,8 @@
 --
 -- @returns instance of force
 --
-function new(args)
+function M.__new(args)
     local particle = assert(args.particle, "missing parameter: particle")
-=======
-function M.__new(args)
->>>>>>> ac587a50
     local force = args.force or "pair_trunc" -- default value
     local potential = args.potential or mdsim.potential{particle = particle}
     return assert(forces[force]){particle = particle, potential = potential}
