--
-- Copyright © 2010-2011  Peter Colberg and Felix Höfling
--
-- This file is part of HALMD.
--
-- HALMD is free software: you can redistribute it and/or modify
-- it under the terms of the GNU General Public License as published by
-- the Free Software Foundation, either version 3 of the License, or
-- (at your option) any later version.
--
-- This program is distributed in the hope that it will be useful,
-- but WITHOUT ANY WARRANTY; without even the implied warranty of
-- MERCHANTABILITY or FITNESS FOR A PARTICULAR PURPOSE.  See the
-- GNU General Public License for more details.
--
-- You should have received a copy of the GNU General Public License
-- along with this program.  If not, see <http://www.gnu.org/licenses/>.
--

require("halmd.mdsim.forces")
require("halmd.modules")

-- grab modules
local forces = halmd.mdsim.forces
-- grab C++ wrappers
local h5 = libhalmd.h5
local po = libhalmd.po
-- grab standard library
local assert = assert
local pairs = pairs
local property = property

module("halmd.mdsim.force", halmd.modules.register)

--
-- construct force module
--
function new(args)
<<<<<<< HEAD
    local particle = assert(args.particle)
    local force = args.force or "lennard_jones" -- default value
    -- trade a potential for a force
    local potential = potentials[force]
    if potential then
        return forces.pair_trunc{particle = particle, potential = potential{particle = particle}}
    end
    return assert(forces[force]){particle = particle}
=======
    local force = args.force or "pair_trunc" -- default value
    return assert(forces[force])()
>>>>>>> e6c43753
end

--
-- assemble module options
--
-- @param desc po.options_description
--
function options(desc, globals)

    -- force module choices with descriptions
    local choices = {}
    for name, module in pairs(forces) do
        if module.description then
            choices[name] = module.description()
        end
    end

    globals:add("force", po.string():choices(choices), "select force algorithm")
end

--
-- read module parameters from HDF5 group
--
function read_parameters(args, group, globals)
    args.force = globals:read_attribute("force", h5.string())
end

--
-- write module parameters to HDF5 group
--
-- @param force module instance
-- @param group HDF5 group
--
function write_parameters(force, group, globals)
    globals:write_attribute("force", h5.string(), force.module.namespace)
end<|MERGE_RESOLUTION|>--- conflicted
+++ resolved
@@ -36,19 +36,9 @@
 -- construct force module
 --
 function new(args)
-<<<<<<< HEAD
     local particle = assert(args.particle)
-    local force = args.force or "lennard_jones" -- default value
-    -- trade a potential for a force
-    local potential = potentials[force]
-    if potential then
-        return forces.pair_trunc{particle = particle, potential = potential{particle = particle}}
-    end
-    return assert(forces[force]){particle = particle}
-=======
     local force = args.force or "pair_trunc" -- default value
-    return assert(forces[force])()
->>>>>>> e6c43753
+    return assert(forces[force]){particle = particle, potential = potential{particle = particle}}
 end
 
 --
