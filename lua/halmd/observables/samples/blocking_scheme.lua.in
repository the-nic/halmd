--- conflicted
+++ resolved
@@ -38,12 +38,7 @@
 -- @param args    parameter table
 --   args.sampler sampler module that acquires sample
 --
-<<<<<<< HEAD
-function new(args)
-=======
 function M.__new(args)
-    local sample = assert(args.sample)
->>>>>>> ac587a50
     local sampler = assert(args.sampler)
     local sample = assert(sampler.sample)
 
