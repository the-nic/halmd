--- conflicted
+++ resolved
@@ -17,35 +17,19 @@
 -- along with this program.  If not, see <http://www.gnu.org/licenses/>.
 --
 
-<<<<<<< HEAD
-require("halmd.io.writers.file")
-require("halmd.mdsim.clock")
-require("halmd.modules")
-require("halmd.observables.density_mode")
-require("halmd.observables.sampler")
-
--- grab modules
-local mdsim = halmd.mdsim
-local observables = halmd.observables
-local writers = halmd.io.writers
-=======
 local module            = require("halmd.utility.module")
 local mdsim = {
-    clock               = require("halmd.mdsim.clock")
-  , particle            = require("halmd.mdsim.particle")
+    box                 = require("halmd.mdsim.box")
+  , clock               = require("halmd.mdsim.clock")
 }
 local observables = {
     density_mode        = require("halmd.observables.density_mode")
   , sampler             = require("halmd.observables.sampler")
-  , utility = {
-        wavevector      = require("halmd.observables.utility.wavevector")
-    }
 }
 local writers = {
     file                = require("halmd.io.writers.file")
 }
 
->>>>>>> ac587a50
 -- grab C++ wrappers
 local ssf_wrapper = {
     [2] = libhalmd.observables.ssf_2_
