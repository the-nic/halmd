--
-- Copyright © 2011  Felix Höfling
--
-- This file is part of HALMD.
--
-- HALMD is free software: you can redistribute it and/or modify
-- it under the terms of the GNU General Public License as published by
-- the Free Software Foundation, either version 3 of the License, or
-- (at your option) any later version.
--
-- This program is distributed in the hope that it will be useful,
-- but WITHOUT ANY WARRANTY; without even the implied warranty of
-- MERCHANTABILITY or FITNESS FOR A PARTICULAR PURPOSE.  See the
-- GNU General Public License for more details.
--
-- You should have received a copy of the GNU General Public License
-- along with this program.  If not, see <http://www.gnu.org/licenses/>.
--

require("halmd.io.writers.observable")
require("halmd.mdsim.clock")
require("halmd.mdsim.particle")
require("halmd.modules")
require("halmd.observables.density_mode")
require("halmd.observables.sampler")
require("halmd.observables.utility.wavevector")

-- grab modules
local mdsim = halmd.mdsim
local observables = halmd.observables
local writers = halmd.io.writers
-- grab C++ wrappers
local ssf_wrapper = {
    [2] = libhalmd.observables.ssf_2_
  , [3] = libhalmd.observables.ssf_3_
}
local h5 = libhalmd.h5
local po = libhalmd.po
-- grab standard library
local assert = assert
local string = string

module("halmd.observables.ssf", halmd.modules.register)

--
-- construct instance of ssf module
--
-- @param args parameter table
-- @returns instance of ssf module
--
function new(args)
    -- command line options
    local every = args.every or 1000 -- default value
    local wavenumbers = args.wavenumbers
    local max_wavenumber = args.max_wavenumber or 12.6 -- default value, approx. 4π
    local decimation = args.decimation or 10 -- default value
    local tolerance = args.tolerance or 0.01 -- default value
    local max_count = args.max_count or 7 -- default value

    -- dependency injection
    local clock = mdsim.clock() -- singleton
    local particle = mdsim.particle() -- singleton
    local dimension = assert(particle.dimension)
    local logger = assert(args.logger)

    -- construct local wavevector module
    local wavevector = assert(observables.utility.wavevector)
    if wavenumbers then
        wavevector = wavevector{
            wavenumber = wavenumbers
          , tolerance = tolerance
          , max_count = max_count
        }
    else -- use maximum_wavenumber
        wavevector = wavevector{
            max_wavenumber = max_wavenumber
          , decimation = decimation
          , tolerance = tolerance
          , max_count = max_count
        }
    end

    -- construct density_mode module
    local density_mode = assert(observables.density_mode{ wavevector = wavevector })

    -- construct ssf module
<<<<<<< HEAD
    local ssf = assert(ssf_wrapper[dimension])(density_mode, particle.nbox, logger)
=======
    local ssf = assert(ssf_wrapper[dimension])(density_mode, clock, particle.nbox)
>>>>>>> 14d52411

    -- acquire density modes before sampling static structure factor
    ssf:on_sample(density_mode.acquire)

    local sampler = observables.sampler() -- singleton
    local file = writers.observable() -- singleton

    -- write wavenumbers only once
    local writer = file:writer{location = {"structure", "ssf"}, mode = "truncate"}
    writer:on_write(density_mode.wavenumber, {"wavenumber"})
    sampler:on_start(writer.write)

    -- write all partial structure factors
    local writer = file:writer{location = {"structure", "ssf"}, mode = "append"}
    writer:on_prepend_write(ssf.sample)
    for i = 0, particle.ntype - 1 do
        local species1 = string.char(string.byte("A") + i)
        for j = i, particle.ntype - 1 do
            local species2 = string.char(string.byte("A") + j)
            writer:on_write(ssf:value(i, j), {species1, species2})
        end
    end
    sampler:on_sample(writer.write, every)

    return ssf
end

--
-- connect runtime accumulators to module profiler
--
function profile(self, profiler)
    profiler:on_profile{self, sample = "computation of static structure factor"}
end

--
-- returns module description
--
function name()
    return "static structure factor"
end

--
-- assemble module options
--
-- @param desc po.options_description
--
function options(desc)
    desc:add("every", po.uint64(), "sample interval for static structure factor")
    desc:add("wavenumbers", po.float_array():conflicts("max-wavenumber"), "list of wavenumbers")
    desc:add("max-wavenumber", po.float():conflicts("wavenumbers"), "maximum wavenumber of semi-linearly spaced grid")
    desc:add("decimation", po.uint():conflicts("wavenumbers"), "decimation of wavenumber grid")
    desc:add("tolerance", po.float(), "relative tolerance on wavevector magnitude")
    desc:add("max-count", po.uint(), "maximum number of wavevectors per wavenumber shell")
end

--
-- read module parameters from HDF5 group
--
function read_parameters(args, group)
    args.tolerance = group:read_attribute("tolerance", h5.float())
    args.max_count = group:read_attribute("max_count", h5.uint())
end

--
-- write module parameters to HDF5 group
--
-- @param ssf     module instance
-- @param group   HDF5 group
--
function write_parameters(ssf, group)
    -- wavenumbers are stored along with the ssf data, e.g., in structure/ssf/wavenumber
    group:write_attribute("tolerance", h5.float(), ssf.wavevector.tolerance)
    group:write_attribute("max_count", h5.uint(), ssf.wavevector.max_count)
end<|MERGE_RESOLUTION|>--- conflicted
+++ resolved
@@ -84,11 +84,7 @@
     local density_mode = assert(observables.density_mode{ wavevector = wavevector })
 
     -- construct ssf module
-<<<<<<< HEAD
-    local ssf = assert(ssf_wrapper[dimension])(density_mode, particle.nbox, logger)
-=======
-    local ssf = assert(ssf_wrapper[dimension])(density_mode, clock, particle.nbox)
->>>>>>> 14d52411
+    local ssf = assert(ssf_wrapper[dimension])(density_mode, clock, particle.nbox, logger)
 
     -- acquire density modes before sampling static structure factor
     ssf:on_sample(density_mode.acquire)
@@ -99,7 +95,7 @@
     -- write wavenumbers only once
     local writer = file:writer{location = {"structure", "ssf"}, mode = "truncate"}
     writer:on_write(density_mode.wavenumber, {"wavenumber"})
-    sampler:on_start(writer.write)
+    sampler:on_start{writer.write, tracker = ssf}
 
     -- write all partial structure factors
     local writer = file:writer{location = {"structure", "ssf"}, mode = "append"}
@@ -111,7 +107,7 @@
             writer:on_write(ssf:value(i, j), {species1, species2})
         end
     end
-    sampler:on_sample(writer.write, every)
+    sampler:on_sample{writer.write, every, tracker = ssf}
 
     return ssf
 end
