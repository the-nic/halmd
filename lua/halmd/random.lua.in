--
-- Copyright © 2010-2011  Peter Colberg
--
-- This file is part of HALMD.
--
-- HALMD is free software: you can redistribute it and/or modify
-- it under the terms of the GNU General Public License as published by
-- the Free Software Foundation, either version 3 of the License, or
-- (at your option) any later version.
--
-- This program is distributed in the hope that it will be useful,
-- but WITHOUT ANY WARRANTY; without even the implied warranty of
-- MERCHANTABILITY or FITNESS FOR A PARTICULAR PURPOSE.  See the
-- GNU General Public License for more details.
--
-- You should have received a copy of the GNU General Public License
-- along with this program.  If not, see <http://www.gnu.org/licenses/>.
--

local device            = require("halmd.utility.device")
local log               = require("halmd.io.log")
local module            = require("halmd.utility.module")

-- grab C++ wrappers
local random_wrapper = {
    host = libhalmd.host.random
}
if libhalmd.gpu then
    random_wrapper.gpu = libhalmd.gpu.random
end
local h5 = libhalmd.h5
local po = libhalmd.po
-- grab standard library
local assert = assert
local error = error

local M = module("halmd.random")

-- random number generator singleton per memory type
local random = {}

--
-- construct random module
--
function M.__new(args)
    local memory = args.memory -- optional argument
    if not memory then
        memory = device() and "gpu" or "host"
    end
<<<<<<< HEAD
=======
    local seed = args.seed or defaults.seed()
    local logger = log.logger({label = "random"})
>>>>>>> 4cc9ed76

    if not random[memory] then
        local defaults
        if memory == "gpu" then
            defaults = assert(random_wrapper.gpu.rand48.defaults)
        else
            defaults = assert(random_wrapper.host.gfsr4.defaults)
        end
        local seed = args.seed or defaults.seed()
        local logger = assert(args.logger)

        if memory == "gpu" then
            local blocks = args.blocks or defaults.blocks()
            local threads = args.threads or defaults.threads()
            local shuffle_threads = defaults.shuffle_threads()
            random[memory] = random_wrapper.gpu.rand48(seed, logger, blocks, threads, shuffle_threads)
        else
            random[memory] = random_wrapper.host.gfsr4(seed, logger)
        end
    end
    return random[memory]
end

--
-- assemble module options
--
-- @param desc po.options_description
--
function M.options(desc)
    desc:add("seed", po.uint(), "random number generator integer seed")
    if random_wrapper.gpu then
        desc:add("blocks", po.uint(), "number of CUDA blocks")
        desc:add("threads", po.uint(), "number of CUDA threads per block")
    end
end

--
-- read module parameters from HDF5 group
--
function M.read_parameters(args, group)
    if random_wrapper.gpu then
        args.blocks = group:read_attribute("blocks", h5.uint())
        args.threads = group:read_attribute("threads", h5.uint())
    end
end

--
-- write module parameters to HDF5 group
--
-- @param random module instance
-- @param group HDF5 group
--
function M.write_parameters(random, group)

    -- FIXME serialize random number generator state

    if random.blocks then
        group:write_attribute("blocks", h5.uint(), random.blocks)
        group:write_attribute("threads", h5.uint(), random.threads)
    end
end

return M<|MERGE_RESOLUTION|>--- conflicted
+++ resolved
@@ -47,11 +47,6 @@
     if not memory then
         memory = device() and "gpu" or "host"
     end
-<<<<<<< HEAD
-=======
-    local seed = args.seed or defaults.seed()
-    local logger = log.logger({label = "random"})
->>>>>>> 4cc9ed76
 
     if not random[memory] then
         local defaults
@@ -61,7 +56,7 @@
             defaults = assert(random_wrapper.host.gfsr4.defaults)
         end
         local seed = args.seed or defaults.seed()
-        local logger = assert(args.logger)
+        local logger = log.logger({label = "random"})
 
         if memory == "gpu" then
             local blocks = args.blocks or defaults.blocks()
