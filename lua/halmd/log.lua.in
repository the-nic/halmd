--- conflicted
+++ resolved
@@ -38,7 +38,7 @@
 --
 -- returns logger with given prefix
 --
-function logger(args)
+function M.logger(args)
     local prefix = assert(args.prefix)
     local logger = logger_wrapper()
     logger:add_attribute("Module", prefix)
@@ -48,15 +48,8 @@
 --
 -- provide module logger
 --
-<<<<<<< HEAD
-function parameters(module)
-    return {logger = logger{prefix = module.namespace}}
-=======
 function M.parameters(module)
-    local logger = logger_wrapper()
-    logger:add_attribute("Module", assert(module.namespace))
-    return {logger = logger}
->>>>>>> ac587a50
+    return {logger = M.logger{prefix = module.namespace}}
 end
 
 ---
